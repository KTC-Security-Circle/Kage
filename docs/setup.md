--- conflicted
+++ resolved
@@ -23,7 +23,6 @@
 
 ## 前提条件
 
-<<<<<<< HEAD
 ### 必須要件
 
 - **OS**: Windows 10/11（推奨）
@@ -67,10 +66,6 @@
 uv --version
 # 出力例: uv 0.7.3 (3c413f74b 2025-05-07)
 ```
-=======
-- Windows 環境
-- [uv](https://docs.astral.sh/uv/) 0.7.3 以上
->>>>>>> 775711a2
 
 ## 1. リポジトリのクローン
 
@@ -79,8 +74,7 @@
 cd Kage
 ```
 
-<<<<<<< HEAD
-## 2. Python の管理とインストール
+## 2. Python の管理と poethepoet のインストール
 
 uv は自動的に Python バージョンを管理できます：
 
@@ -95,10 +89,6 @@
 uv python install 3.12
 ```
 
-## 3. 仮想環境のセットアップと依存関係のインストール
-=======
-## 2. poethepoet のインストール（推奨）
-
 グローバルに poethepoet をインストールすることで、`uv run`を付けずに直接`poe`コマンドを使用できます：
 
 ```bash
@@ -116,14 +106,12 @@
 ```
 
 ### 手動での環境構築
->>>>>>> 775711a2
 
 ```bash
 # 仮想環境の作成と依存関係の一括インストール
 uv sync
 ```
 
-<<<<<<< HEAD
 **注意**: `uv sync`は以下を自動的に実行します：
 
 - 仮想環境の作成（`.venv`ディレクトリ）
@@ -149,9 +137,6 @@
 ### レガシー pip での環境構築（非推奨）
 
 通常の開発では推奨されませんが、必要に応じて：
-=======
-または、pip でも環境構築できます。(※開発時は非推奨※)
->>>>>>> 775711a2
 
 ```bash
 python -m venv venv
@@ -159,7 +144,6 @@
 pip install .
 ```
 
-<<<<<<< HEAD
 ## 4. データベースの初期化
 
 ```bash
@@ -168,15 +152,11 @@
 ```
 
 ## 5. pre-commit のインストール
-=======
-## 4. pre-commit のインストール
->>>>>>> 775711a2
 
 ```bash
 uv run pre-commit install
 ```
 
-<<<<<<< HEAD
 ## 6. 環境構築の確認
 
 すべての設定が正しく完了したことを確認：
@@ -192,9 +172,6 @@
 ```
 
 ## 7. テストの実行
-=======
-## 5. テストの実行
->>>>>>> 775711a2
 
 変更が他の機能に影響を与えていないことを確認するために、テストを実行します。
 
@@ -224,10 +201,7 @@
 uv run pytest tests/test_specific.py
 ```
 
-<<<<<<< HEAD
 ## 8. アプリケーションの実行
-=======
-## 6. アプリケーションの実行
 
 ### poethepoet を使用したアプリ実行（推奨）
 
@@ -248,7 +222,6 @@
 詳細なタスクコマンドについては[タスクランナーガイド](task_runner.md)を参照してください。
 
 ### 従来のアプリ実行方法
->>>>>>> 775711a2
 
 ```bash
 # デスクトップアプリとして起動
@@ -367,7 +340,6 @@
 
 ### よくある問題と解決策
 
-<<<<<<< HEAD
 #### 1. uv が見つからないエラー
 
 **症状**: `'uv' is not recognized as an internal or external command`
@@ -471,10 +443,6 @@
 echo "concurrent-downloads = 10" > .uvrc
 echo "concurrent-builds = 4" >> .uvrc
 ```
-=======
-1. **uv が見つからないエラー**
-   - `uv` がインストールされていることを確認してください。`pip install uv` でインストールできます。
->>>>>>> 775711a2
 
 ## 管理者向けの追加情報
 
@@ -548,7 +516,6 @@
 
 ### アプリケーションビルド手順
 
-<<<<<<< HEAD
 #### 開発版ビルド
 
 ```bash
@@ -605,9 +572,4 @@
 - **2025 年 8 月 6 日**: uv の最新情報とプロジェクト構成に基づいて全面改訂
 - **uv 0.7.3 対応**: 最新の uv コマンドと機能に対応
 - **Flet 0.27.6 対応**: 最新の Flet バージョンの起動方法を反映
-- **開発ワークフロー**: VS Code 統合とタスクランナーの説明を追加
-=======
-アプリケーションのビルドは Github Actions を使用して自動化されています。`.github/workflows/build_windows.yml` ファイルを編集して、デプロイの設定を変更できます。
-
-Github Actions から手動でビルドをトリガーして下さい。
->>>>>>> 775711a2
+- **開発ワークフロー**: VS Code 統合とタスクランナーの説明を追加