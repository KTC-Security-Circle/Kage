--- conflicted
+++ resolved
@@ -119,15 +119,11 @@
 test-cov = "uv run python scripts/run_logic_cov.py"
 
 # == Database ==
-<<<<<<< HEAD
 # migrate = "uv run alembic -c src/models/migrations/alembic.ini upgrade head"
 migrate = "uv run scripts/run_migrate.py"
 revision = "uv run alembic -c src/models/migrations/alembic.ini revision --autogenerate -m"
 db-status = "uv run alembic -c src/models/migrations/alembic.ini current"
-=======
-migrate = "uv run alembic upgrade head"
-db-status = "uv run alembic current"
->>>>>>> 0cbecdff
+
 
 # == Documentation ==
 docs = ["_gen-env-docs", "_docs-serve"]
