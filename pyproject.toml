[project]
name = "kage"
version = "0.1.0"
description = ""
readme = "README.md"
requires-python = ">=3.12"
authors = [
    { name = "Flet developer", email = "you@example.com" }
]
dependencies = [
    "alembic>=1.16.2",
    "flet==0.27.6",
    "langchain>=0.3.25",
    "langchain-google-genai>=2.1.5",
    "langgraph>=0.4.8",
    "langgraph-checkpoint-sqlite>=2.0.10",
    "langsmith>=0.3.45",
    "loguru>=0.7.3",
    "python-dotenv>=1.1.0",
    "sqlmodel>=0.0.24",
]

[tool.flet]
# org name in reverse domain name notation, e.g. "com.mycompany".
# Combined with project.name to build bundle ID for iOS and Android apps
org = "com.mycompany"

# project display name that is used as an app title on Android and iOS home screens,
# shown in window titles and about app dialogs on desktop.
product = "Kage"

# company name to display in about app dialogs
company = "Flet"

# copyright text to display in about app dialogs
copyright = "Copyright (C) 2025 by Flet"

[tool.flet.app]
path = "src"

[tool.uv]
dev-dependencies = [
    "flet[all]==0.27.6",
    "poethepoet>=0.36.0",
    "pre-commit>=4.2.0",
    "pyright>=1.1.400",
    "pytest>=8.4.0",
    "pytest-cov>=6.2.1",
    "ruff>=0.11.0, <0.12",
]

<<<<<<< HEAD
[tool.poe.tasks]
=======
# Poe the Poet
[tool.poe]
shell_interpreter = ["powershell", "posix"]

[tool.poe.tasks]

# == Application execution ==
app-run = "flet run"
app-dev = "flet run -dr"
app-web = "flet run --web"
app-web-dev = "flet run --web -dr"
app-debug = "flet run -v"

# == Development environment setup ==
setup = ["sync", "db-upgrade"]
sync = "uv sync"

# == Database operations ==
db-upgrade = { shell = "Set-Location src/models; uv run alembic upgrade head" }
db-downgrade = { shell = "Set-Location src/models; uv run alembic downgrade -1" }
db-history = { shell = "Set-Location src/models; uv run alembic history" }
db-current = { shell = "Set-Location src/models; uv run alembic current" }

>>>>>>> 775711a2
# == Code quality and formatting ==
lint = "uv run ruff check src"
lint-fix = "uv run ruff check src --fix"
format = "uv run ruff format src"
format-check = "uv run ruff format src --check"
type-check = "uv run pyright src"

# == Composite commands ==
<<<<<<< HEAD
check = ["format", "lint-fix", "type-check"]
fix = ["lint-fix", "format"]

=======
check = ["lint", "format-check", "type-check"]
fix = ["lint-fix", "format"]

# == Test execution ==
test = "uv run pytest"
test-unit = "uv run pytest -m unit"
test-integration = "uv run pytest -m integration"
test-cov = "uv run pytest --cov=src --cov-report=html"

# == Dependency management ==
deps-list = "uv pip list"
deps-tree = { shell = "uv pip list | Format-Table" }
deps-outdated = "uv pip list --outdated"

# == Build and packaging ==
build-web = "flet build web"
build-desktop = "flet build windows"
pack-desktop = "flet pack"

# == Windows specific utilities ==
open-storage = { shell = "Invoke-Item storage" }
open-logs = { shell = "Invoke-Item storage/data/logs" }
open-data = { shell = "Invoke-Item storage/data" }

# == Cleanup ==
clean = "uv cache clean"
clean-pyc = { shell = "Get-ChildItem -Path . -Filter '*.pyc' -Recurse | Remove-Item -Force" }
clean-pycache = { shell = "Get-ChildItem -Path . -Name '__pycache__' -Recurse -Directory | Remove-Item -Recurse -Force" }
clean-all = ["clean", "clean-pyc", "clean-pycache"]

# == Log management ==
logs-app = { shell = "Get-Content storage/data/logs/app.log -Tail 50"}
logs-agents = { shell = "Get-Content storage/data/logs/agents.log -Tail 50" }
logs-clear = { shell = "Remove-Item storage/data/logs/*.log -ErrorAction SilentlyContinue" }
logs-follow-app = { shell = "Get-Content storage/data/logs/app.log -Wait -Tail 10" }
logs-follow-agents = { shell = "Get-Content storage/data/logs/agents.log -Wait -Tail 10" }


>>>>>>> 775711a2
# (https://zenn.dev/mutex_inc/articles/4183b992ccd701)
[tool.ruff]
line-length = 120
exclude = [
    "src/models/migrations/versions/",
]

[tool.ruff.format]
docstring-code-format = true


[tool.ruff.lint.pydocstyle]
convention = "google"

[tool.ruff.lint]
select = ["ALL"]
ignore = [
    "D1",    # undocumented
    "D203",  # one blank line before class
    "D213",  # multi-line summary second line
    "D400",
    "D415",
    "TD001", # invalid todo tag
    "TD002", # missing todo author
    "TD003", # missing todo link
    "PD011", # pandas use of dot values
    "ERA001",
    "RUF001",
    "RUF002",
    "RUF003",
    "RUF022",
    "COM812",
    "DTZ005",
    "BLE001",
]
unfixable = [
    "F401", # unused import
    "F841", # unused variable
]

[tool.ruff.lint.per-file-ignores]
"tests/**/*.py" = [
    "D",
    "S101",
    "N802",
    "ARG",
    "SLF001",
]

# logger-objects = ["src.library.logger.LOGGER"]

[tool.ruff.lint.pylint]
max-args = 6


[tool.pyright]
include = ["src"]
exclude = ["**/node_modules",
    "**/__pycache__",
    "src/experimental",
    "src/typestubs",
    "src/models/migrations/versions"
]
typeCheckingMode = "basic"
venvPath = "."
venv = ".venv"


[tool.pytest.ini_options]
pythonpath = ["src", "."]

testpaths = ["tests"]
python_files = "test_*.py"
python_classes = "Test*"
python_functions = "test_*"

addopts = [
    "--strict-markers",
    "--disable-warnings",
    "--verbose",
]

markers = [
    "slow: marks tests as slow (deselect with '-m \"not slow\"')",
    "unit: marks tests as unit tests",
    "integration: marks tests as integration tests",
]<|MERGE_RESOLUTION|>--- conflicted
+++ resolved
@@ -49,9 +49,6 @@
     "ruff>=0.11.0, <0.12",
 ]
 
-<<<<<<< HEAD
-[tool.poe.tasks]
-=======
 # Poe the Poet
 [tool.poe]
 shell_interpreter = ["powershell", "posix"]
@@ -75,7 +72,6 @@
 db-history = { shell = "Set-Location src/models; uv run alembic history" }
 db-current = { shell = "Set-Location src/models; uv run alembic current" }
 
->>>>>>> 775711a2
 # == Code quality and formatting ==
 lint = "uv run ruff check src"
 lint-fix = "uv run ruff check src --fix"
@@ -84,11 +80,6 @@
 type-check = "uv run pyright src"
 
 # == Composite commands ==
-<<<<<<< HEAD
-check = ["format", "lint-fix", "type-check"]
-fix = ["lint-fix", "format"]
-
-=======
 check = ["lint", "format-check", "type-check"]
 fix = ["lint-fix", "format"]
 
@@ -127,7 +118,6 @@
 logs-follow-agents = { shell = "Get-Content storage/data/logs/agents.log -Wait -Tail 10" }
 
 
->>>>>>> 775711a2
 # (https://zenn.dev/mutex_inc/articles/4183b992ccd701)
 [tool.ruff]
 line-length = 120
