"""Markdown preview helpers for memo views.

Flet標準のMarkdownコントロールを使用したプレビュー生成。
"""

from __future__ import annotations

import flet as ft

from views.theme import get_text_secondary_color


def render_markdown_preview(markdown: str) -> ft.Control:
    """Markdownプレビューを生成する。

    Flet標準の`ft.Markdown`コントロールを使用してMarkdown文字列を
    レンダリングする。GitHub Web拡張セットを有効化し、テーブル、
    打ち消し線、タスクリストなどをサポート。

    Args:
        markdown: 入力Markdown文字列

    Returns:
        レンダリングされたMarkdownコントロール
    """
    if not markdown.strip():
<<<<<<< HEAD
        return [ft.Text("プレビューはこちらに表示されます", color=get_text_secondary_color(), italic=True)]

    lines = markdown.splitlines()
    controls: list[ft.Control] = []
    for line in lines:
        if line.startswith("### "):
            controls.append(ft.Text(line[4:], theme_style=ft.TextThemeStyle.TITLE_MEDIUM, weight=ft.FontWeight.BOLD))
            continue
        if line.startswith("## "):
            controls.append(ft.Text(line[3:], theme_style=ft.TextThemeStyle.TITLE_LARGE, weight=ft.FontWeight.BOLD))
            continue
        if line.startswith("# "):
            controls.append(ft.Text(line[2:], theme_style=ft.TextThemeStyle.HEADLINE_SMALL, weight=ft.FontWeight.BOLD))
            continue

        if line.startswith(("- ", "* ")):
            controls.append(ft.Text("• " + line[2:], theme_style=ft.TextThemeStyle.BODY_MEDIUM))
            continue

        # 太字/斜体/インラインコード（簡易置換）
        html_like = line
        html_like = re.sub(r"\*\*(.+?)\*\*|__(.+?)__", lambda m: m.group(1) or m.group(2), html_like)
        html_like = re.sub(
            r"(?<!\*)\*([^*]+?)\*(?!\*)|(?<!_)_([^_]+?)_(?!_)",
            lambda m: m.group(1) or m.group(2),
            html_like,
        )
        html_like = re.sub(r"`(.+?)`", lambda m: m.group(1), html_like)

        if not html_like.strip():
            controls.append(ft.Container(height=8))  # 空行
        else:
            controls.append(ft.Text(html_like, theme_style=ft.TextThemeStyle.BODY_MEDIUM))
=======
        return ft.Text(
            "プレビューはこちらに表示されます",
            color=ft.Colors.ON_SURFACE_VARIANT,
            italic=True,
        )
>>>>>>> 38b37abf

    return ft.Markdown(
        value=markdown,
        selectable=True,
        extension_set=ft.MarkdownExtensionSet.GITHUB_WEB,
        on_tap_link=lambda _: None,  # リンククリックは無効化(必要に応じて page.launch_url(e.data) に変更可能)
        fit_content=True,
    )<|MERGE_RESOLUTION|>--- conflicted
+++ resolved
@@ -23,48 +23,12 @@
     Returns:
         レンダリングされたMarkdownコントロール
     """
-    if not markdown.strip():
-<<<<<<< HEAD
-        return [ft.Text("プレビューはこちらに表示されます", color=get_text_secondary_color(), italic=True)]
-
-    lines = markdown.splitlines()
-    controls: list[ft.Control] = []
-    for line in lines:
-        if line.startswith("### "):
-            controls.append(ft.Text(line[4:], theme_style=ft.TextThemeStyle.TITLE_MEDIUM, weight=ft.FontWeight.BOLD))
-            continue
-        if line.startswith("## "):
-            controls.append(ft.Text(line[3:], theme_style=ft.TextThemeStyle.TITLE_LARGE, weight=ft.FontWeight.BOLD))
-            continue
-        if line.startswith("# "):
-            controls.append(ft.Text(line[2:], theme_style=ft.TextThemeStyle.HEADLINE_SMALL, weight=ft.FontWeight.BOLD))
-            continue
-
-        if line.startswith(("- ", "* ")):
-            controls.append(ft.Text("• " + line[2:], theme_style=ft.TextThemeStyle.BODY_MEDIUM))
-            continue
-
-        # 太字/斜体/インラインコード（簡易置換）
-        html_like = line
-        html_like = re.sub(r"\*\*(.+?)\*\*|__(.+?)__", lambda m: m.group(1) or m.group(2), html_like)
-        html_like = re.sub(
-            r"(?<!\*)\*([^*]+?)\*(?!\*)|(?<!_)_([^_]+?)_(?!_)",
-            lambda m: m.group(1) or m.group(2),
-            html_like,
-        )
-        html_like = re.sub(r"`(.+?)`", lambda m: m.group(1), html_like)
-
-        if not html_like.strip():
-            controls.append(ft.Container(height=8))  # 空行
-        else:
-            controls.append(ft.Text(html_like, theme_style=ft.TextThemeStyle.BODY_MEDIUM))
-=======
+    if not markdown.strip()
         return ft.Text(
             "プレビューはこちらに表示されます",
             color=ft.Colors.ON_SURFACE_VARIANT,
             italic=True,
         )
->>>>>>> 38b37abf
 
     return ft.Markdown(
         value=markdown,
