"""メモカードコンポーネント

【責務】
- 整形済みデータ（MemoCardData）を受け取り、UIを構築する
- カード内のレイアウト、スタイリング、視覚的表現
- クリックイベントをコールバックに委譲
- 選択状態の視覚的フィードバック

【責務外】
- データ変換・フォーマット（Presenterで実行）
- ビジネスロジック（Controllerで実行）
- 状態管理（Stateで管理）

【設計上の特徴】
- MemoCardDataを受け取る設計（データと表示の完全分離）
- 共通カードコンポーネント（views.shared.components.card）を使用
- このファイル内でデータクラスと専用定数を定義（凝集度向上）
- 純粋な表示コンポーネント（副作用なし）

【使用例】
```python
from views.memos.components.memo_card import MemoCard, MemoCardData
from views.memos.presenter import create_memo_card_data

# Presenterでデータ生成
card_data = create_memo_card_data(memo, is_selected=True, on_click=handler)

# コンポーネントに渡して表示
card = MemoCard(data=card_data)
```
"""

from __future__ import annotations

from dataclasses import dataclass
from typing import TYPE_CHECKING, Final

import flet as ft

from views.shared.components import Card, CardBadgeData, CardData, CardMetadataData

if TYPE_CHECKING:
    from collections.abc import Callable
    from uuid import UUID


# ========================================
# MemoCard専用定数
# ========================================

MAX_CONTENT_PREVIEW_LENGTH: Final[int] = 200
"""メモコンテンツのプレビュー最大文字数（MemoCard専用）"""

MAX_CONTENT_LINES: Final[int] = 3
"""メモカードに表示する最大行数（MemoCard専用）"""

DEFAULT_MEMO_TITLE: Final[str] = "無題のメモ"
"""タイトルが空の場合のデフォルト値（MemoCard専用）"""

LINE_HEIGHT_PX: Final[int] = 20
"""Markdownコンテンツの1行あたりの高さ（ピクセル単位、MemoCard専用）"""

MAX_CONTENT_HEIGHT_PX: Final[int] = 80
"""Markdownコンテンツ表示の最大高さ（ピクセル単位、MemoCard専用）"""


# ========================================
# MemoCard専用データクラス
# ========================================


@dataclass(frozen=True, slots=True)
class StatusBadgeData:
    """ステータスバッジ表示用データ（MemoCard専用）

    Attributes:
        text: バッジに表示するテキスト（例: "新規", "AI提案済み"）
        color: バッジの背景色（Fletカラー文字列）
        icon: アイコン名（オプション、例: "fiber_new"）
    """

    text: str
    color: str
    icon: str | None = None


@dataclass(frozen=True, slots=True)
class MemoCardData:
    """メモカード表示用データ（MemoCard専用）

    Presenterで整形済みのデータをコンポーネントに渡す。
    コンポーネントはこのデータをそのまま表示するだけ。

    Attributes:
        memo_id: メモのID（イベントハンドリング用）
        title: 表示用タイトル（空の場合はDEFAULT_MEMO_TITLEが設定済み）
        content_preview: 切り詰め済みのコンテンツプレビュー（"..."付き）
        formatted_date: フォーマット済み日付文字列（例: "2025/01/15"）
        badge_data: ステータスバッジ情報（オプション）
        is_selected: 選択状態
        on_click: クリック時のコールバック（オプション）
    """

    memo_id: UUID
    title: str
    content_preview: str
    formatted_date: str
    badge_data: StatusBadgeData | None = None
    is_selected: bool = False
    on_click: Callable[[], None] | None = None


# ========================================
# コンポーネント本体
# ========================================


class MemoCard(Card):
    """メモカード表示コンポーネント

    共通カードコンポーネントを継承し、メモ専用のデータ変換を行う。
    整形済みのMemoCardDataを受け取り、視覚的なカードUIを構築する。
    """

    def __init__(
        self,
        data: MemoCardData,
    ) -> None:
        """メモカードを初期化。

        Args:
            data: 表示用データ（整形済み）
        """
        # MemoCardDataをCardDataに変換
        card_data = CardData(
            title=data.title,
            description=data.content_preview,
            badge=CardBadgeData(
                text=data.badge_data.text,
                color=data.badge_data.color,
            )
<<<<<<< HEAD
            if data.badge_data
            else None,
            metadata=[
                CardMetadataData(
                    icon=ft.Icons.CALENDAR_TODAY,
                    text=data.formatted_date,
                ),
            ],
            on_click=data.on_click,
            is_selected=data.is_selected,
        )

        # 共通カードコンポーネントを初期化
        super().__init__(data=card_data)
        self.key = str(data.memo_id)
=======

        header = ft.Row(
            controls=header_controls,
            alignment=ft.MainAxisAlignment.SPACE_BETWEEN,
        )

        # コンテンツ（Markdownレンダリング、コンテンツ量に応じた高さ）
        line_count = self._card_data.content_preview.count("\n") + 1
        content_height = min(max(line_count * LINE_HEIGHT_PX, LINE_HEIGHT_PX), MAX_CONTENT_HEIGHT_PX)

        content_display = ft.Container(
            content=ft.Markdown(
                value=self._card_data.content_preview,
                selectable=False,
                extension_set=ft.MarkdownExtensionSet.GITHUB_WEB,
                on_tap_link=lambda _: None,
                fit_content=True,
            ),
            height=content_height,
            clip_behavior=ft.ClipBehavior.HARD_EDGE,
        )

        # フッター（バッジ + 日付）
        footer_controls = []

        if self._card_data.badge_data:
            footer_controls.append(self._build_status_badge())

        footer_controls.append(
            ft.Text(
                self._card_data.formatted_date,
                style=ft.TextThemeStyle.BODY_SMALL,
                color=ft.Colors.ON_SURFACE_VARIANT,
            ),
        )

        footer = ft.Row(
            controls=footer_controls,
            alignment=ft.MainAxisAlignment.SPACE_BETWEEN,
            spacing=8,
        )

        return ft.Column(
            controls=[header, content_display, footer],
            spacing=8,
            tight=True,
        )

    def _build_status_badge(self) -> ft.Container:
        """ステータスバッジを構築（データから生成）。

        Returns:
            バッジコンテナ
        """
        if not self._card_data.badge_data:
            return ft.Container()

        badge = self._card_data.badge_data

        content: ft.Control
        if badge.icon:
            content = ft.Row(
                controls=[
                    ft.Icon(badge.icon, size=12),
                    ft.Text(badge.text, size=10, weight=ft.FontWeight.BOLD),
                ],
                spacing=4,
                tight=True,
            )
        else:
            content = ft.Text(badge.text, size=10, weight=ft.FontWeight.BOLD)

        return ft.Container(
            content=content,
            padding=ft.padding.symmetric(horizontal=8, vertical=2),
            bgcolor=badge.color,
            border_radius=12,
        )

    def _handle_click(self, _: ft.ControlEvent) -> None:
        """クリックイベントをコールバックに委譲。

        Args:
            _: Fletのイベントオブジェクト（未使用）
        """
        if self._card_data.on_click:
            self._card_data.on_click()
>>>>>>> 38b37abf
<|MERGE_RESOLUTION|>--- conflicted
+++ resolved
@@ -139,108 +139,108 @@
                 text=data.badge_data.text,
                 color=data.badge_data.color,
             )
-<<<<<<< HEAD
-            if data.badge_data
-            else None,
-            metadata=[
-                CardMetadataData(
-                    icon=ft.Icons.CALENDAR_TODAY,
-                    text=data.formatted_date,
-                ),
-            ],
-            on_click=data.on_click,
-            is_selected=data.is_selected,
-        )
-
-        # 共通カードコンポーネントを初期化
-        super().__init__(data=card_data)
-        self.key = str(data.memo_id)
-=======
-
-        header = ft.Row(
-            controls=header_controls,
-            alignment=ft.MainAxisAlignment.SPACE_BETWEEN,
-        )
-
-        # コンテンツ（Markdownレンダリング、コンテンツ量に応じた高さ）
-        line_count = self._card_data.content_preview.count("\n") + 1
-        content_height = min(max(line_count * LINE_HEIGHT_PX, LINE_HEIGHT_PX), MAX_CONTENT_HEIGHT_PX)
-
-        content_display = ft.Container(
-            content=ft.Markdown(
-                value=self._card_data.content_preview,
-                selectable=False,
-                extension_set=ft.MarkdownExtensionSet.GITHUB_WEB,
-                on_tap_link=lambda _: None,
-                fit_content=True,
-            ),
-            height=content_height,
-            clip_behavior=ft.ClipBehavior.HARD_EDGE,
-        )
-
-        # フッター（バッジ + 日付）
-        footer_controls = []
-
-        if self._card_data.badge_data:
-            footer_controls.append(self._build_status_badge())
-
-        footer_controls.append(
-            ft.Text(
-                self._card_data.formatted_date,
-                style=ft.TextThemeStyle.BODY_SMALL,
-                color=ft.Colors.ON_SURFACE_VARIANT,
-            ),
-        )
-
-        footer = ft.Row(
-            controls=footer_controls,
-            alignment=ft.MainAxisAlignment.SPACE_BETWEEN,
-            spacing=8,
-        )
-
-        return ft.Column(
-            controls=[header, content_display, footer],
-            spacing=8,
-            tight=True,
-        )
-
-    def _build_status_badge(self) -> ft.Container:
-        """ステータスバッジを構築（データから生成）。
-
-        Returns:
-            バッジコンテナ
-        """
-        if not self._card_data.badge_data:
-            return ft.Container()
-
-        badge = self._card_data.badge_data
-
-        content: ft.Control
-        if badge.icon:
-            content = ft.Row(
-                controls=[
-                    ft.Icon(badge.icon, size=12),
-                    ft.Text(badge.text, size=10, weight=ft.FontWeight.BOLD),
-                ],
-                spacing=4,
-                tight=True,
-            )
-        else:
-            content = ft.Text(badge.text, size=10, weight=ft.FontWeight.BOLD)
-
-        return ft.Container(
-            content=content,
-            padding=ft.padding.symmetric(horizontal=8, vertical=2),
-            bgcolor=badge.color,
-            border_radius=12,
-        )
-
-    def _handle_click(self, _: ft.ControlEvent) -> None:
-        """クリックイベントをコールバックに委譲。
-
-        Args:
-            _: Fletのイベントオブジェクト（未使用）
-        """
-        if self._card_data.on_click:
-            self._card_data.on_click()
->>>>>>> 38b37abf
+# <<<<<<< 217-fix-ColorSettingsForTheEntireDesign
+#             if data.badge_data
+#             else None,
+#             metadata=[
+#                 CardMetadataData(
+#                     icon=ft.Icons.CALENDAR_TODAY,
+#                     text=data.formatted_date,
+#                 ),
+#             ],
+#             on_click=data.on_click,
+#             is_selected=data.is_selected,
+#         )
+
+#         # 共通カードコンポーネントを初期化
+#         super().__init__(data=card_data)
+#         self.key = str(data.memo_id)
+# =======
+
+#         header = ft.Row(
+#             controls=header_controls,
+#             alignment=ft.MainAxisAlignment.SPACE_BETWEEN,
+#         )
+
+#         # コンテンツ（Markdownレンダリング、コンテンツ量に応じた高さ）
+#         line_count = self._card_data.content_preview.count("\n") + 1
+#         content_height = min(max(line_count * LINE_HEIGHT_PX, LINE_HEIGHT_PX), MAX_CONTENT_HEIGHT_PX)
+
+#         content_display = ft.Container(
+#             content=ft.Markdown(
+#                 value=self._card_data.content_preview,
+#                 selectable=False,
+#                 extension_set=ft.MarkdownExtensionSet.GITHUB_WEB,
+#                 on_tap_link=lambda _: None,
+#                 fit_content=True,
+#             ),
+#             height=content_height,
+#             clip_behavior=ft.ClipBehavior.HARD_EDGE,
+#         )
+
+#         # フッター（バッジ + 日付）
+#         footer_controls = []
+
+#         if self._card_data.badge_data:
+#             footer_controls.append(self._build_status_badge())
+
+#         footer_controls.append(
+#             ft.Text(
+#                 self._card_data.formatted_date,
+#                 style=ft.TextThemeStyle.BODY_SMALL,
+#                 color=ft.Colors.ON_SURFACE_VARIANT,
+#             ),
+#         )
+
+#         footer = ft.Row(
+#             controls=footer_controls,
+#             alignment=ft.MainAxisAlignment.SPACE_BETWEEN,
+#             spacing=8,
+#         )
+
+#         return ft.Column(
+#             controls=[header, content_display, footer],
+#             spacing=8,
+#             tight=True,
+#         )
+
+#     def _build_status_badge(self) -> ft.Container:
+#         """ステータスバッジを構築（データから生成）。
+
+#         Returns:
+#             バッジコンテナ
+#         """
+#         if not self._card_data.badge_data:
+#             return ft.Container()
+
+#         badge = self._card_data.badge_data
+
+#         content: ft.Control
+#         if badge.icon:
+#             content = ft.Row(
+#                 controls=[
+#                     ft.Icon(badge.icon, size=12),
+#                     ft.Text(badge.text, size=10, weight=ft.FontWeight.BOLD),
+#                 ],
+#                 spacing=4,
+#                 tight=True,
+#             )
+#         else:
+#             content = ft.Text(badge.text, size=10, weight=ft.FontWeight.BOLD)
+
+#         return ft.Container(
+#             content=content,
+#             padding=ft.padding.symmetric(horizontal=8, vertical=2),
+#             bgcolor=badge.color,
+#             border_radius=12,
+#         )
+
+#     def _handle_click(self, _: ft.ControlEvent) -> None:
+#         """クリックイベントをコールバックに委譲。
+
+#         Args:
+#             _: Fletのイベントオブジェクト（未使用）
+#         """
+#         if self._card_data.on_click:
+#             self._card_data.on_click()
+# >>>>>>> main