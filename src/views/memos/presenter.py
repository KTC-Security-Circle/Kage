--- conflicted
+++ resolved
@@ -517,12 +517,6 @@
                     ),
                     # 内容（Markdownレンダリング、コンテンツ量に応じた高さ）
                     ft.Container(
-<<<<<<< HEAD
-                        content=ft.Text(
-                            memo.content,
-                            theme_style=ft.TextThemeStyle.BODY_MEDIUM,
-                            selectable=True,
-=======
                         content=ft.Column(
                             controls=[
                                 ft.Markdown(
@@ -534,7 +528,6 @@
                                 )
                             ],
                             scroll=ft.ScrollMode.AUTO,
->>>>>>> 38b37abf
                         ),
                         padding=ft.padding.all(16),
                         bgcolor=get_surface_variant_color(),
