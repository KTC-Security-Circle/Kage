"""Memo State Layer.

【責務】
    State層は表示状態の保持と派生データ計算を担う。
    Viewが必要とする全ての状態を一元管理し、整合性を保証する。

    - 表示状態の保持（current_tab, search_query, selected_memo_id 等）
    - 全メモデータの保持（all_memos）
    - 検索結果の保持（search_results）
    - 派生データの計算（フィルタリング済みメモ一覧、ステータス別件数）
    - メモIDインデックスの管理（高速検索用）
    - 選択状態の整合性保証（reconcile）

【責務外（他層の担当）】
    - データの取得・永続化 → Controller/ApplicationService
    - UI要素の構築 → Presenter
    - イベントハンドリング → View
    - 並び順の決定 → ordering モジュール

【設計上の特徴】
    - Immutableなデータクラス（dataclass with slots）
    - 副作用を排除したsetter設計（reconcile()で整合性保証）
    - インデックス（_by_id）による高速検索
    - 派生データのメソッド化（derived_memos, counts_by_status）

【アーキテクチャ上の位置づけ】
    Controller → State.set_xxx()
                    ↓
                State.reconcile()
                    ↓
    View → State.derived_memos()
        → State.selected_memo()
        → State.counts_by_status()

【主な機能】
    - タブ・検索条件に基づくメモ一覧の派生
    - 選択メモの高速取得（O(1)）
    - ステータス別件数の集計
    - 選択整合性の自動調整（reconcile）
    - 単一メモの追加・更新（upsert_memo）
"""

from __future__ import annotations

import json
from dataclasses import dataclass, field
from datetime import date, datetime, time
from typing import TYPE_CHECKING
from uuid import UUID, uuid4

from loguru import logger

<<<<<<< HEAD
from models import AiSuggestionStatus, MemoRead, MemoStatus, TagRead
=======
from models import AiSuggestionStatus, MemoRead, MemoStatus, TaskStatus
>>>>>>> 4dd11700

if TYPE_CHECKING:
    from collections.abc import Iterable


@dataclass(slots=True)
class AiSuggestedTask:
    """AI提案タスクのUI状態を表すデータ。"""

    task_id: str
    title: str
    description: str
    tags: tuple[str, ...] = field(default_factory=tuple)
    due_date: datetime | None = None
    route: str | None = None
    status: TaskStatus | None = None
    project_id: str | None = None


@dataclass(slots=True)
class MemoAiFlowState:
    """メモごとのAI提案フロー状態。"""

    status_override: AiSuggestionStatus | None = None
    generated_tasks: list[AiSuggestedTask] = field(default_factory=list)
    selected_task_ids: set[str] = field(default_factory=set)
    editing_task_id: str | None = None
    is_generating: bool = False
    job_id: UUID | None = None
    job_status: str | None = None
    error_message: str | None = None
    project_id: str | None = None
    project_title: str | None = None
    project_description: str | None = None
    project_status: str | None = None
    project_error: str | None = None


@dataclass(slots=True)
class MemosViewState:
    """MemosView の表示状態を管理するデータクラス。

    View 自体は UI 制御のみに集中させ、状態の保持と派生計算をこのクラスへ委譲する。
    """

    current_tab: MemoStatus | None = MemoStatus.INBOX
    search_query: str = ""
    all_memos: list[MemoRead] = field(default_factory=list)
    search_results: list[MemoRead] | None = None
    selected_memo_id: UUID | None = None
    all_tags: list[TagRead] = field(default_factory=list)
    # id -> MemoRead のインデックス。全メモ(all_memos)に対して構築する。
    _by_id: dict[UUID, MemoRead] = field(default_factory=dict, repr=False)
    _ai_flow: dict[UUID, MemoAiFlowState] = field(default_factory=dict, repr=False)

    def set_all_memos(self, memos: list[MemoRead]) -> None:
        """全メモ一覧を更新する。

        Args:
            memos: 表示対象となるメモのシーケンス
        """
        self.all_memos = list(memos)
        # 一貫性のため、全件からインデックスを再構築
        self._rebuild_index()
        self._restore_ai_flow_from_iterable(self.all_memos)

    def set_search_result(self, query: str, results: list[MemoRead] | None) -> None:
        """検索クエリと結果を保存する。

        Args:
            query: 入力された検索クエリ
            results: 検索結果。`None` の場合は検索を無効化した扱いとなる。
        """
        self.search_query = query
        self.search_results = results
        if results is not None:
            self._restore_ai_flow_from_iterable(results)

    def set_current_tab(self, tab: MemoStatus | None) -> None:
        """アクティブなタブを設定する。

        Args:
            tab: 選択したタブに対応するステータス
        """
        self.current_tab = tab
        self.selected_memo_id = None

    def set_selected_memo(self, memo_id: UUID | None) -> None:
        """選択中のメモIDを更新する。

        Args:
            memo_id: 選択したメモのUUID
        """
        self.selected_memo_id = memo_id

    def set_all_tags(self, tags: list[TagRead]) -> None:
        """全タグ一覧を更新する。

        Args:
            tags: タグのシーケンス
        """
        self.all_tags = list(tags)

    def derived_memos(self) -> list[MemoRead]:
        """現在のタブと検索条件に基づくメモ一覧を返す。

        Returns:
            表示対象のメモ一覧
        """
        base = self.search_results if self.search_results is not None else self.all_memos
        return self._filter_by_tab(base)

    def counts_by_status(self) -> dict[MemoStatus, int]:
        """全メモからステータスごとの件数を算出する。

        Returns:
            ステータス別件数を表す辞書
        """
        counts: dict[MemoStatus, int] = {
            MemoStatus.INBOX: 0,
            MemoStatus.ACTIVE: 0,
            MemoStatus.IDEA: 0,
            MemoStatus.ARCHIVE: 0,
        }
        for memo in self.all_memos:
            if memo.status in counts:
                counts[memo.status] += 1
        return counts

    def selected_memo(self) -> MemoRead | None:
        """選択中のメモを取得する。

        Returns:
            選択されている `MemoRead`。存在しない場合は `None`。
        """
        if self.selected_memo_id is None:
            return None
        # O(1) での取得を優先（all_memos に対するインデックス）
        return self._by_id.get(self.selected_memo_id)

    def memo_by_id(self, memo_id: UUID) -> MemoRead | None:
        """指定IDのメモを返す。"""
        return self._by_id.get(memo_id)

    def _filter_by_tab(self, memos: list[MemoRead]) -> list[MemoRead]:
        """タブの状態に応じてメモをフィルタリングする。"""
        if self.current_tab is None:
            return list(memos)
        return [memo for memo in memos if memo.status == self.current_tab]

    def reconcile(self) -> None:
        """選択状態の整合性を確保する。

        選択中のメモが現在の表示対象に存在しない場合、選択を解除する。
        状態変更後に Controller から明示的に呼び出される。
        """
        if self.selected_memo_id is None:
            return
        if not any(memo.id == self.selected_memo_id for memo in self.derived_memos()):
            self.selected_memo_id = None

    def _rebuild_index(self) -> None:
        """all_memos から id -> MemoRead のインデックスを再構築する。"""
        self._by_id = {memo.id: memo for memo in self.all_memos}

    # --- AI提案UI状態の管理 ---

    def ai_flow_state_for(self, memo_id: UUID) -> MemoAiFlowState:
        """指定メモのAI提案状態を取得（未作成なら初期化）。"""
        if memo_id not in self._ai_flow:
            self._ai_flow[memo_id] = MemoAiFlowState()
        return self._ai_flow[memo_id]

    def clear_ai_flow_state(self, memo_id: UUID) -> None:
        """AI提案状態をリセットする。"""
        self._ai_flow.pop(memo_id, None)

    def set_ai_status_override(self, memo_id: UUID, status: AiSuggestionStatus | None) -> None:
        """UI表示用のAIステータスを上書き設定する。"""
        self.ai_flow_state_for(memo_id).status_override = status

    def effective_ai_status(self, memo: MemoRead) -> AiSuggestionStatus:
        """表示に用いるAIステータスを返す。"""
        state = self._ai_flow.get(memo.id)
        if state and state.status_override is not None:
            return state.status_override
        return getattr(memo, "ai_suggestion_status", AiSuggestionStatus.NOT_REQUESTED)

    def set_generated_tasks(self, memo_id: UUID, tasks: list[AiSuggestedTask]) -> None:
        """生成済みタスク一覧を更新する。"""
        state = self.ai_flow_state_for(memo_id)
        state.generated_tasks = list(tasks)
        state.selected_task_ids = {task.task_id for task in tasks}
        state.is_generating = False
        if state.editing_task_id and state.editing_task_id not in state.selected_task_ids:
            state.editing_task_id = None

    def set_project_info(self, memo_id: UUID, info: dict[str, object] | None) -> None:
        """AI提案に紐づくプロジェクト情報を設定する。"""
        state = self.ai_flow_state_for(memo_id)
        if not info:
            state.project_id = None
            state.project_title = None
            state.project_description = None
            state.project_status = None
            state.project_error = None
            return
        project_id = info.get("project_id")
        state.project_id = self._normalize_optional_text(project_id)
        state.project_title = self._normalize_optional_text(info.get("title"))
        state.project_description = self._normalize_optional_text(info.get("description"))
        state.project_status = self._normalize_optional_text(info.get("status"))
        state.project_error = self._normalize_optional_text(info.get("error"))

    @staticmethod
    def _normalize_optional_text(value: object | None) -> str | None:
        if value is None:
            return None
        text = str(value).strip()
        return text or None

    def toggle_task_selection(self, memo_id: UUID, task_id: str) -> None:
        """タスクの選択状態をトグルする。"""
        state = self.ai_flow_state_for(memo_id)
        if task_id in state.selected_task_ids:
            state.selected_task_ids.remove(task_id)
        else:
            state.selected_task_ids.add(task_id)

    def track_ai_job(self, memo_id: UUID, job_id: UUID, status: str) -> None:
        """ジョブ追跡情報を設定する。"""
        state = self.ai_flow_state_for(memo_id)
        state.job_id = job_id
        state.job_status = status
        state.error_message = None
        state.is_generating = True

    def update_job_status(self, memo_id: UUID, *, status: str, error: str | None = None) -> None:
        """ジョブ状態を更新する。"""
        state = self.ai_flow_state_for(memo_id)
        state.job_status = status
        state.error_message = error
        if error:
            state.is_generating = False

    def get_selected_tasks(self, memo_id: UUID) -> list[AiSuggestedTask]:
        """選択済みタスクを返す。"""
        state = self.ai_flow_state_for(memo_id)
        return [task for task in state.generated_tasks if task.task_id in state.selected_task_ids]

    def _restore_ai_flow_from_iterable(self, memos: Iterable[MemoRead]) -> None:
        for memo in memos:
            self._restore_ai_flow_from_memo(memo)

    def _restore_ai_flow_from_memo(self, memo: MemoRead) -> None:
        tasks, project_info = self._parse_ai_analysis_log(memo)
        if not tasks:
            state = self._ai_flow.pop(memo.id, None)
            if state is not None:
                state.generated_tasks.clear()
                state.selected_task_ids.clear()
                state.editing_task_id = None
                state.project_id = None
                state.project_title = None
                state.project_description = None
                state.project_status = None
                state.project_error = None
            return

        state = self.ai_flow_state_for(memo.id)
        state.generated_tasks = tasks
        state.selected_task_ids = {task.task_id for task in tasks}
        state.is_generating = False
        if state.editing_task_id and state.editing_task_id not in state.selected_task_ids:
            state.editing_task_id = None
        if memo.ai_suggestion_status in (AiSuggestionStatus.AVAILABLE, AiSuggestionStatus.PENDING):
            state.status_override = memo.ai_suggestion_status
        else:
            state.status_override = None
        self.set_project_info(memo.id, project_info)

    def _parse_ai_analysis_log(self, memo: MemoRead) -> tuple[list[AiSuggestedTask], dict[str, object] | None]:
        log = getattr(memo, "ai_analysis_log", None)
        if not log:
            return [], None
        try:
            data = json.loads(log)
        except json.JSONDecodeError:
            logger.warning("Failed to decode ai_analysis_log: %s", log)
            return [], None

        refs = data.get("draft_task_refs")
        if isinstance(refs, list) and getattr(memo, "tasks", None):
            ref_map: dict[str, dict[str, object]] = {}
            for entry in refs:
                if isinstance(entry, dict):
                    ref_map[str(entry.get("task_id"))] = entry
            parsed: list[AiSuggestedTask] = []
            for task in getattr(memo, "tasks", []):
                task_id = str(getattr(task, "id", uuid4()))
                meta = ref_map.get(task_id)
                if meta is None:
                    continue
                due_value = self._coerce_due_date(getattr(task, "due_date", None))
                tags = tuple(
                    str(getattr(tag, "name", "")) for tag in getattr(task, "tags", []) if getattr(tag, "name", "")
                )
                parsed.append(
                    AiSuggestedTask(
                        task_id=task_id,
                        title=getattr(task, "title", ""),
                        description=getattr(task, "description", "") or "",
                        tags=tags,
                        due_date=due_value,
                        route=str(meta.get("route")) if meta.get("route") else None,
                        status=getattr(task, "status", None),
                        project_id=self._normalize_optional_text(meta.get("project_id")),
                    )
                )
            if parsed:
                return parsed, self._normalize_project_info(data.get("project_info"))
        legacy_tasks = self._parse_legacy_tasks(data)
        return legacy_tasks, self._normalize_project_info(data.get("project_info"))

    def _parse_legacy_tasks(self, data: dict[str, object]) -> list[AiSuggestedTask]:
        tasks_data = data.get("tasks")
        if not isinstance(tasks_data, list):
            return []
        parsed: list[AiSuggestedTask] = []
        for entry in tasks_data:
            if not isinstance(entry, dict):
                continue
            task_id = str(entry.get("task_id") or uuid4().hex)
            due_raw = entry.get("due_date")
            due_date = self._parse_due_date(due_raw) if isinstance(due_raw, str) else None
            tags_value = entry.get("tags")
            tags = tuple(str(tag) for tag in tags_value) if isinstance(tags_value, (list, tuple)) else ()
            parsed.append(
                AiSuggestedTask(
                    task_id=task_id,
                    title=str(entry.get("title", "")),
                    description=str(entry.get("description") or ""),
                    tags=tags,
                    due_date=due_date,
                )
            )
        return parsed

    def _normalize_project_info(self, raw: object | None) -> dict[str, object] | None:
        if not isinstance(raw, dict):
            return None
        info: dict[str, object] = {}
        if "project_id" in raw:
            info["project_id"] = raw.get("project_id")
        if "title" in raw:
            info["title"] = raw.get("title")
        if "description" in raw:
            info["description"] = raw.get("description")
        if "status" in raw:
            info["status"] = raw.get("status")
        if "error" in raw:
            info["error"] = raw.get("error")
        return info if info else None

    @staticmethod
    def _parse_due_date(value: str | None) -> datetime | None:
        if not value:
            return None
        raw = value
        try:
            if raw.endswith("Z"):
                raw = raw.replace("Z", "+00:00")
            return datetime.fromisoformat(raw)
        except ValueError:
            return None

    @staticmethod
    def _coerce_due_date(value: datetime | None) -> datetime | None:
        if value is None:
            return None
        if isinstance(value, datetime):
            return value
        if isinstance(value, date):
            return datetime.combine(value, time.min)
        return None

    # --- Priority C: optional helper for single-memo updates ---
    def upsert_memo(self, memo: MemoRead) -> None:
        """単一メモを all_memos とインデックスに反映する。

        既存IDなら置換、未登録なら追加する（順序は既存の末尾）。
        UIの安定順序が必要な場合は、呼び出し側で再ソートする。
        """
        # インデックス更新
        self._by_id[memo.id] = memo
        # リスト反映
        for i, m in enumerate(self.all_memos):
            if m.id == memo.id:
                self.all_memos[i] = memo
                break
        else:
            self.all_memos.append(memo)
        self._restore_ai_flow_from_iterable([memo])<|MERGE_RESOLUTION|>--- conflicted
+++ resolved
@@ -50,11 +50,7 @@
 
 from loguru import logger
 
-<<<<<<< HEAD
 from models import AiSuggestionStatus, MemoRead, MemoStatus, TagRead
-=======
-from models import AiSuggestionStatus, MemoRead, MemoStatus, TaskStatus
->>>>>>> 4dd11700
 
 if TYPE_CHECKING:
     from collections.abc import Iterable
