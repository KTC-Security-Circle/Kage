"""プロジェクト画面のView層

MVP パターンの View として、Flet UI の描画とイベント配線の最小限実装。
ロジックは Controller に委譲し、表示に集中する。
"""

from __future__ import annotations

import uuid
from datetime import datetime
from typing import TYPE_CHECKING

import flet as ft
from loguru import logger

if TYPE_CHECKING:
    from .presenter import ProjectCardVM, ProjectDetailVM

from logic.application.project_application_service import ProjectApplicationService
from models import ProjectStatus
from views.projects.components import (
    ProjectCardList,
    ProjectDetailPanel,
    ProjectNoSelection,
    ProjectStatusTabs,
    show_create_project_dialog,
    show_edit_project_dialog,
)
from views.projects.controller import ProjectController
from views.shared.base_view import BaseView, BaseViewProps
from views.shared.components import HeaderButtonData
from views.theme import get_error_color, get_on_primary_color


class ProjectsView(BaseView):
    """プロジェクト画面のメインView。

    MVP パターンに従い、描画とイベント配線のみを担当。
    ビジネスロジックは Controller に委譲し、UI に集中する。

    Attributes:
        _controller: プロジェクトコントローラー
        _list_container: プロジェクトリストコンテナ
        _detail_container: プロジェクト詳細コンテナ
    """

    def __init__(self, props: BaseViewProps) -> None:
        """ProjectsView を初期化する。

        Args:
            props: View共通プロパティ
        """
        super().__init__(props)

        # データ取得: ApplicationService を優先して利用する
        # - 例外時のユーザー通知は BaseView の snackbar を利用
        service = self.apps.get_service(ProjectApplicationService)

        # コントローラー初期化
        self._controller = ProjectController(
            service=service,
            on_list_change=self._render_list,
            on_detail_change=self._render_detail,
            # BaseView.show_error_snackbar は (page, message) 署名のためアダプタで統一
            on_error=lambda msg: self.show_error_snackbar(self.page, msg),
        )

        # UI コンポーネント
        self._project_list: ProjectCardList | None = None
        self._detail_panel: ProjectDetailPanel | ProjectNoSelection | None = None
        self._status_tabs: ProjectStatusTabs | None = None

    def build_content(self) -> ft.Control:
        """プロジェクト画面のコンテンツを構築する。

        Returns:
            プロジェクト画面のメインコンテンツ
        """
<<<<<<< HEAD
=======
        # コンテナ初期化
        self._list_container = ft.Column(expand=True, spacing=8, scroll=ft.ScrollMode.AUTO)
        self._detail_container = ft.Container(expand=True)

        # 初期データ取得: ここで refresh を呼ぶが、未マウント時の update() 呼び出しは
        # _render_list / _render_detail 内で page 属性存在確認後に行うため安全。
        try:
            self._controller.refresh()
        except Exception as e:  # [AI GENERATED] 初期ロード失敗のフォールバック
            logger.warning(f"初期ロード時に一時的なエラー: {e}")

>>>>>>> 024eb81b
        # Headerコンポーネント (検索と新規作成ボタン)
        header = self.create_header(
            title="プロジェクト",
            subtitle="複数のタスクをまとめたプロジェクト管理",
            search_placeholder="プロジェクトを検索...",
            on_search=self._handle_search,
            action_buttons=[
                HeaderButtonData(
                    label="新規プロジェクト",
                    icon=ft.Icons.ADD,
                    on_click=self._handle_create_click,
                    is_primary=True,
                )
            ],
        )

        # ステータスタブ
        self._status_tabs = ProjectStatusTabs(
            on_tab_change=self._on_tabs_change,
            active_status=self._controller.state.status,
            tab_counts=self._safe_get_counts(),
        )

        # プロジェクトリスト（初期は空）
        self._project_list = ProjectCardList(
            projects=[],
            on_select=self._controller.select_project,
            selected_id=self._controller.state.selected_id,
            on_create=self._create_project,
        )

        # 詳細パネル（初期は未選択状態）
        self._detail_panel = ProjectNoSelection()

        # 初期データ取得（UIコンポーネント作成後に実行）
        try:
            self._controller.refresh()
        except Exception as e:
            logger.warning(f"初期ロード時に一時的なエラー: {e}")

        # 2カラムレイアウト
        return ft.Container(
            content=ft.Column(
                controls=[
                    header,
                    self._status_tabs,
                    ft.Divider(),
                    ft.ResponsiveRow(
                        controls=[
                            ft.Container(
                                content=self._project_list,
                                col={"xs": 12, "lg": 5},
                                padding=ft.padding.only(right=12),
                            ),
                            ft.Container(
                                content=self._detail_panel,
                                col={"xs": 12, "lg": 7},
                            ),
                        ],
                        expand=True,
                    ),
                ],
                spacing=16,
                expand=True,
            ),
            padding=24,
            expand=True,
        )

    def _render_list(self, projects: list[ProjectCardVM]) -> None:
        """プロジェクトリストを描画する。

        Args:
            projects: 表示するプロジェクトのViewModelリスト
        """
        if not self._project_list:
            return

        self._project_list.update_projects(
            projects,
            selected_id=self._controller.state.selected_id,
        )

        # タブバッジを更新
        if self._status_tabs:
            self._status_tabs.update_counts(self._safe_get_counts())

    def _render_detail(self, project: ProjectDetailVM | None) -> None:
        """プロジェクト詳細を描画する。

        Args:
            project: 表示するプロジェクトの詳細ViewModel（None の場合は空表示）
        """
        if project is None:
            if isinstance(self._detail_panel, ProjectDetailPanel):
                # 詳細パネルから未選択状態へ切り替え
                self._detail_panel = ProjectNoSelection()
        elif isinstance(self._detail_panel, ProjectDetailPanel):
            # 既存の詳細パネルを更新
            self._detail_panel.update_project(project)
        else:
            # 未選択状態から詳細パネルへ切り替え
            self._detail_panel = ProjectDetailPanel(
                project=project,
                on_edit=self._open_edit_dialog,
                on_delete=self._confirm_delete,
            )

    # ------------------------------------------------------------------
    # 編集 / 削除 ダイアログ操作
    # ------------------------------------------------------------------
    def _open_edit_dialog(self, vm: ProjectDetailVM) -> None:
        """編集ダイアログを開いて保存時に更新処理を呼び出す。"""
        # VMのステータスを内部コードへ逆変換
        try:
            status_code = ProjectStatus.parse(vm.status).value
        except ValueError:
            status_code = "active"

        project_dict: dict[str, str] = {
            "id": vm.id,
            "title": vm.title,
            "description": vm.description,
            "status": status_code,
            "due_date": vm.due_date or "",
            "tasks_count": str(vm.task_count),
            "completed_tasks": str(vm.completed_count),
        }

        def _on_save(updated: dict[str, str]) -> None:
            changes = {
                "title": updated.get("title", ""),
                "description": updated.get("description", ""),
                "status": updated.get("status", ""),
                "due_date": updated.get("due_date"),
            }
            self.with_loading(lambda: self._controller.update_project(vm.id, changes))
            self.show_success_snackbar("プロジェクトを更新しました")

        show_edit_project_dialog(self.page, project_dict, on_save=_on_save)

    def _confirm_delete(self, vm: ProjectDetailVM) -> None:
        """削除確認を表示し、確定時に削除処理を実行する。"""

        def _close(_: ft.ControlEvent) -> None:
            dialog.open = False
            self.page.update()

        def _delete(_: ft.ControlEvent) -> None:
            self.with_loading(lambda: self._controller.delete_project(vm.id))
            _close(_)
            self.show_success_snackbar("プロジェクトを削除しました")

        dialog = ft.AlertDialog(
            modal=True,
            title=ft.Text("削除の確認", theme_style=ft.TextThemeStyle.TITLE_MEDIUM),
            content=ft.Text(f"「{vm.title}」を削除します。よろしいですか？"),
            actions=[
                ft.TextButton("キャンセル", on_click=_close),
                ft.ElevatedButton(
                    "削除",
                    icon=ft.Icons.DELETE,
                    bgcolor=get_error_color(),
                    color=get_on_primary_color(),
                    on_click=_delete,
                ),
            ],
        )
        self.page.overlay.append(dialog)
        dialog.open = True
        self.page.update()

    # イベントハンドラー
    def _handle_search(self, query: str) -> None:
        """検索ハンドラ。

        Args:
            query: 検索クエリ
        """
        self._controller.set_keyword(query)

    def _on_tabs_change(self, status: ProjectStatus | None) -> None:
        """タブ変更時のイベントハンドラー。

        Args:
            status: 選択されたステータス（None = すべて）
        """
        if status is None:
            self._controller.set_status(None)
        else:
            self._controller.set_status(status.value)

        self.safe_update()

    def _safe_get_counts(self) -> dict[ProjectStatus, int]:
        """各ステータスの件数を安全に取得。

        Returns:
            ステータスごとの件数辞書
        """
        try:
            return self._controller.get_counts()
        except Exception:
            return {
                ProjectStatus.ACTIVE: 0,
                ProjectStatus.ON_HOLD: 0,
                ProjectStatus.COMPLETED: 0,
                ProjectStatus.CANCELLED: 0,
            }

    def _handle_create_click(self) -> None:
        """Header作成ボタンのクリック処理。"""
        self._create_project()

    def _create_project(self) -> None:
        """プロジェクト作成のビジネスロジックを実行する。"""
        logger.debug("新規プロジェクトダイアログを開きます")

        # 既存の美しいダイアログ実装を利用
        def _on_save(data: dict[str, str]) -> None:
            """ダイアログから受け取ったデータを正規化しControllerへ渡す。

            Args:
                data: ダイアログで入力されたプロジェクト基本情報
            """
            today = datetime.now().strftime("%Y-%m-%d")

            status_display = (data.get("status") or "Active").strip()
            try:
                status_raw = ProjectStatus.parse(status_display).value
            except ValueError:
                status_raw = "active"

            # due_date は未設定時 None へ統一
            due_date_raw = (data.get("due_date") or "").strip()
            due_date = due_date_raw if due_date_raw else None

            # TODO: 作成ロジックの本実装
            # - 下記は InMemoryQuery 前提の暫定追加です。
            # - 実装では ProjectApplicationService.create_project(...) を呼び出し、
            #   成功時に controller.refresh() で最新状態を再取得してください。
            # - 失敗時は self.show_error_snackbar(...) でユーザーに通知しましょう。
            new_project = {
                "id": data.get("id", str(uuid.uuid4())),
                "title": data.get("title", "新規プロジェクト"),
                "description": data.get("description", ""),
                "status": status_raw,
                "created_at": today,
                "updated_at": today,
                "due_date": due_date,
                # task関連は未入力のため初期値（task_id は作成時空リスト）
                "task_count": "0",
                "completed_count": "0",
            }
            # 作成処理もローディング表示で包み、更新/削除と挙動を統一
            self.with_loading(lambda: self._controller.create_project(new_project, select=True))
            self.show_success_snackbar("プロジェクトを追加しました")

        show_create_project_dialog(self.page, on_save=_on_save)<|MERGE_RESOLUTION|>--- conflicted
+++ resolved
@@ -76,20 +76,7 @@
         Returns:
             プロジェクト画面のメインコンテンツ
         """
-<<<<<<< HEAD
-=======
-        # コンテナ初期化
-        self._list_container = ft.Column(expand=True, spacing=8, scroll=ft.ScrollMode.AUTO)
-        self._detail_container = ft.Container(expand=True)
-
-        # 初期データ取得: ここで refresh を呼ぶが、未マウント時の update() 呼び出しは
-        # _render_list / _render_detail 内で page 属性存在確認後に行うため安全。
-        try:
-            self._controller.refresh()
-        except Exception as e:  # [AI GENERATED] 初期ロード失敗のフォールバック
-            logger.warning(f"初期ロード時に一時的なエラー: {e}")
-
->>>>>>> 024eb81b
+
         # Headerコンポーネント (検索と新規作成ボタン)
         header = self.create_header(
             title="プロジェクト",
