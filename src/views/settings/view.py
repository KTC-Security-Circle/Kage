"""設定画面のメインビュークラス。

アプリケーション設定の表示・編集機能を提供します。
新レイヤー構造（state/query/presenter/controller）に準拠。
"""

from __future__ import annotations

import flet as ft

<<<<<<< HEAD
=======
from logic.services.settings_service import SettingsService
>>>>>>> 3ad2d21f
from views.shared.base_view import BaseView, BaseViewProps
from views.shared.dialogs import ConfirmDialog
from views.theme import SPACING, get_light_color

from .components.appearance_section import AppearanceSection
from .components.database_section import DatabaseSection
from .components.window_section import WindowSection
from .controller import SettingsController
from .query import SettingsQuery
from .state import SettingsViewState


class SettingsView(BaseView):
    """設定画面のメインビュークラス。

    新レイヤー構造に準拠：
    - State: 表示状態の保持
    - Controller: イベント処理とロジック実行
    - View: UI構築とハンドラ注入
    """

    # 型ヒントで具体的なStateを宣言
    state: SettingsViewState

    def __init__(self, props: BaseViewProps) -> None:
        """SettingsViewを初期化する。

        Args:
            props: ビュー共通プロパティ (page, apps などを含む)
        """
        super().__init__(props)
        page = props.page  # 既存セクション初期化との互換性用ローカルエイリアス

        # UI更新中フラグ（イベント発火を抑制）
        self._updating_ui = False

        # State層とController層の初期化
        self.state = SettingsViewState()
        # ApplicationServices経由でSettingsApplicationServiceを取得
        self._query = SettingsQuery(app_service=self.apps.settings)
        self.controller = SettingsController(
            state=self.state,
            query=self._query,
        )

        # セクションコンポーネント（ハンドラ注入）
        self.appearance_section = AppearanceSection(props.page, self._on_setting_changed)
        self.window_section = WindowSection(props.page, self._on_setting_changed)
        self.database_section = DatabaseSection(props.page, self._on_setting_changed)

        # 保存・リセットボタン（常時有効）
        self.save_button = ft.ElevatedButton(
            text="設定を保存",
            icon=ft.Icons.SAVE,
            style=ft.ButtonStyle(
                bgcolor={ft.ControlState.DEFAULT: get_light_color("primary")},
                color={ft.ControlState.DEFAULT: get_light_color("on_primary")},
            ),
            on_click=self._on_save_settings,
        )

        self.reset_button = ft.OutlinedButton(
            text="リセット",
            icon=ft.Icons.REFRESH,
            on_click=self._on_reset_settings,
        )

    def build_content(self) -> ft.Control:
        """設定画面のUIを構築する。

        Returns:
            構築されたUIコントロール
        """
        # 初回構築時に設定をロード
        if self.state.current is None:
            self.controller.load_settings()
            self._update_sections_from_state()

        return ft.Container(
            content=ft.Column(
                [
                    # ページヘッダー
                    self._create_page_header(),
                    # メインコンテンツ
                    ft.Container(
                        content=ft.Column(
                            [
                                # 外観設定
                                self._create_section_card(
                                    "外観",
                                    "テーマとUI設定",
                                    ft.Icons.PALETTE,
                                    self.appearance_section,
                                ),
                                # ウィンドウ設定
                                self._create_section_card(
                                    "ウィンドウ",
                                    "サイズと位置の設定",
                                    ft.Icons.WINDOW,
                                    self.window_section,
                                ),
                                # データベース設定
                                self._create_section_card(
                                    "データベース",
                                    "データベース接続設定",
                                    ft.Icons.STORAGE,
                                    self.database_section,
                                ),
                                # アクションボタン
                                self._create_action_buttons(),
                            ],
                            spacing=SPACING.lg,
                            scroll=ft.ScrollMode.AUTO,
                        ),
                        expand=True,
                    ),
                ],
                spacing=SPACING.lg,
            ),
            padding=ft.padding.all(SPACING.lg),
            expand=True,
        )

    def _create_page_header(self) -> ft.Container:
        """ページヘッダーを作成する。

        Returns:
            ページヘッダーコンテナ
        """
        return ft.Container(
            content=ft.Row(
                [
                    ft.Icon(ft.Icons.SETTINGS, size=32),
                    ft.Text(
                        "設定",
                        size=28,
                        weight=ft.FontWeight.BOLD,
                    ),
                ],
                alignment=ft.MainAxisAlignment.START,
                vertical_alignment=ft.CrossAxisAlignment.CENTER,
                spacing=SPACING.md,
            ),
            margin=ft.margin.only(bottom=SPACING.md),
        )

    def _create_section_card(
        self,
        title: str,
        description: str,
        icon: str,
        content: ft.Control,
    ) -> ft.Card:
        """設定セクションカードを作成する。

        Args:
            title: セクションタイトル
            description: セクション説明
            icon: アイコン
            content: セクションコンテンツ

        Returns:
            設定セクションカード
        """
        return ft.Card(
            content=ft.Container(
                content=ft.Column(
                    [
                        # セクションヘッダー
                        ft.Row(
                            [
                                ft.Icon(icon, size=24),
                                ft.Column(
                                    [
                                        ft.Text(
                                            title,
                                            size=18,
                                            weight=ft.FontWeight.BOLD,
                                        ),
                                        ft.Text(
                                            description,
                                            size=14,
                                            color=ft.Colors.OUTLINE,
                                        ),
                                    ],
                                    spacing=2,
                                    tight=True,
                                ),
                            ],
                            spacing=SPACING.md,
                            vertical_alignment=ft.CrossAxisAlignment.START,
                        ),
                        ft.Divider(),
                        # セクションコンテンツ
                        content,
                    ],
                    spacing=SPACING.md,
                ),
                padding=ft.padding.all(SPACING.lg),
            ),
            elevation=2,
        )

    def _create_action_buttons(self) -> ft.Container:
        """アクションボタンエリアを作成する。

        Returns:
            アクションボタンコンテナ
        """
        return ft.Container(
            content=ft.Row(
                [
                    self.reset_button,
                    self.save_button,
                ],
                alignment=ft.MainAxisAlignment.END,
                spacing=SPACING.md,
            ),
            margin=ft.margin.only(top=SPACING.lg),
        )

    def _on_setting_changed(self) -> None:
        """設定値が変更された時の処理。"""
        # UI更新中は処理をスキップ
        if self._updating_ui:
            return

        if self.state.current is None:
            return

        # UIから値を取得してControllerの状態を更新（値が変更された場合のみ）
        current = self.state.current

        # 外観設定
        if (
            self.appearance_section.theme_radio.value
            and self.appearance_section.theme_radio.value != current.appearance.theme
        ):
            self.controller.update_theme(self.appearance_section.theme_radio.value)

        if (
            self.appearance_section.user_name_field.value is not None
            and self.appearance_section.user_name_field.value != current.appearance.user_name
        ):
            self.controller.update_user_name(self.appearance_section.user_name_field.value)

        # ウィンドウ設定
        try:
            width = int(self.window_section.width_field.value or "1280")
            height = int(self.window_section.height_field.value or "720")
            if [width, height] != current.window.size:
                self.controller.update_window_size(width, height)

            x = int(self.window_section.x_field.value or "100")
            y = int(self.window_section.y_field.value or "100")
            if [x, y] != current.window.position:
                self.controller.update_window_position(x, y)
        except ValueError:
            # 不正な数値の場合は何もしない
            pass

        # データベース設定
        if self.database_section.url_field.value and self.database_section.url_field.value != current.database_url:
            self.controller.update_database_url(self.database_section.url_field.value)

    def _on_save_settings(self, _: ft.ControlEvent) -> None:
        """設定保存ボタンがクリックされた時の処理。"""

        def save_and_apply_settings() -> None:
            """設定を保存し、ランタイム設定を適用する。"""
            self.controller.save_settings()
            self.controller.apply_runtime_effects(self.page)
            self.show_success_snackbar("設定を保存しました")

        self.with_loading(
            fn_or_coro=save_and_apply_settings,
            user_error_message="設定の保存に失敗しました",
        )

    def _on_reset_settings(self, _: ft.ControlEvent) -> None:
        """リセットボタンがクリックされた時の処理。"""

        def on_confirm_reset() -> None:
            """リセット確認時の処理。"""

            def reset_and_update() -> None:
                """設定をリセットし、UIを更新する。"""
                self.controller.reset_settings()
                self._update_sections_from_state()
                self.show_info_snackbar("設定をリセットしました")

                if self.page:
                    self.page.update()

            self.with_loading(
                fn_or_coro=reset_and_update,
                user_error_message="設定のリセットに失敗しました",
            )

        # 確認ダイアログを表示
        if not self.page:
            return

        dialog = ConfirmDialog(
            self.page,
            "設定のリセット",
            "未保存の変更を破棄し、保存済みの設定値に戻しますか？",
            on_result=lambda confirmed: on_confirm_reset() if confirmed else None,
        )
        dialog.show()

    def _update_sections_from_state(self) -> None:
        """Stateの値からセクションUIを更新する。"""
        if self.state.current is None:
            return

        snapshot = self.state.current

        # UI更新中フラグを立てる（イベント発火を抑制）
        self._updating_ui = True
        try:
            # 外観設定セクションの更新
            self.appearance_section.theme_radio.value = snapshot.appearance.theme
            self.appearance_section.user_name_field.value = snapshot.appearance.user_name

            # ウィンドウ設定セクションの更新
            self.window_section.width_field.value = str(snapshot.window.size[0])
            self.window_section.height_field.value = str(snapshot.window.size[1])
            self.window_section.x_field.value = str(snapshot.window.position[0])
            self.window_section.y_field.value = str(snapshot.window.position[1])

            # データベース設定セクションの更新
            self.database_section.url_field.value = snapshot.database_url

            # UIを更新
            if self.page:
                self.page.update()
        finally:
            # フラグを戻す
            self._updating_ui = False

    def will_unmount(self) -> None:
        """ビューがアンマウントされる時の処理。"""
        # 未保存の変更がある場合の確認は上位の画面遷移制御に委ねる
        super().will_unmount()<|MERGE_RESOLUTION|>--- conflicted
+++ resolved
@@ -8,10 +8,6 @@
 
 import flet as ft
 
-<<<<<<< HEAD
-=======
-from logic.services.settings_service import SettingsService
->>>>>>> 3ad2d21f
 from views.shared.base_view import BaseView, BaseViewProps
 from views.shared.dialogs import ConfirmDialog
 from views.theme import SPACING, get_light_color
