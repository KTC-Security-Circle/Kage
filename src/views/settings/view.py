"""設定画面のメインビュークラス。

アプリケーション設定の表示・編集機能を提供します。
新レイヤー構造（state/query/presenter/controller）に準拠。
"""

from __future__ import annotations

import flet as ft

<<<<<<< HEAD
from logic.services.settings_service import SettingsService
=======
>>>>>>> 77189d92
from views.shared.base_view import BaseView, BaseViewProps
from views.shared.dialogs import ConfirmDialog
from views.theme import SPACING, get_light_color

from .components.appearance_section import AppearanceSection
from .components.database_section import DatabaseSection
from .components.window_section import WindowSection
from .controller import SettingsController
from .query import SettingsQuery
from .state import SettingsViewState


class SettingsView(BaseView):
    """設定画面のメインビュークラス。

    新レイヤー構造に準拠：
    - State: 表示状態の保持
    - Controller: イベント処理とロジック実行
    - View: UI構築とハンドラ注入
    """

    # 型ヒントで具体的なStateを宣言
    state: SettingsViewState

    def __init__(self, props: BaseViewProps) -> None:
        """SettingsViewを初期化する。

        Args:
<<<<<<< HEAD
            props: View共通プロパティ。BaseViewPropsとしてFletの``page``と
                アプリケーションサービス``apps``を受け取ります。
=======
            props: ビュー共通プロパティ (page, apps などを含む)
>>>>>>> 77189d92
        """
        super().__init__(props)
        page = props.page  # 既存セクション初期化との互換性用ローカルエイリアス

        # UI更新中フラグ（イベント発火を抑制）
        self._updating_ui = False

        # State層とController層の初期化
        self.state = SettingsViewState()
        # ApplicationServices経由でSettingsApplicationServiceを取得
        self._query = SettingsQuery(app_service=self.apps.settings)
        self.controller = SettingsController(
            state=self.state,
            query=self._query,
        )

        # セクションコンポーネント（ハンドラ注入）
<<<<<<< HEAD
        self.appearance_section = AppearanceSection(self.page, self._on_setting_changed)
        self.window_section = WindowSection(self.page, self._on_setting_changed)
        self.database_section = DatabaseSection(self.page, self._on_setting_changed)
=======
        self.appearance_section = AppearanceSection(props.page, self._on_setting_changed)
        self.window_section = WindowSection(props.page, self._on_setting_changed)
        self.database_section = DatabaseSection(props.page, self._on_setting_changed)
>>>>>>> 77189d92

        # 保存・リセットボタン（常時有効）
        self.save_button = ft.ElevatedButton(
            text="設定を保存",
            icon=ft.Icons.SAVE,
            style=ft.ButtonStyle(
                bgcolor={ft.ControlState.DEFAULT: get_light_color("primary")},
                color={ft.ControlState.DEFAULT: get_light_color("on_primary")},
            ),
            on_click=self._on_save_settings,
        )

        self.reset_button = ft.OutlinedButton(
            text="リセット",
            icon=ft.Icons.REFRESH,
            on_click=self._on_reset_settings,
        )

    def build_content(self) -> ft.Control:
        """設定画面のUIを構築する。

        Returns:
            構築されたUIコントロール
        """
        # 初回構築時に設定をロード
        if self.state.current is None:
            self.controller.load_settings()
            self._update_sections_from_state()

        return ft.Container(
            content=ft.Column(
                [
                    # ページヘッダー
                    self._create_page_header(),
                    # メインコンテンツ
                    ft.Container(
                        content=ft.Column(
                            [
                                # 外観設定
                                self._create_section_card(
                                    "外観",
                                    "テーマとUI設定",
                                    ft.Icons.PALETTE,
                                    self.appearance_section,
                                ),
                                # ウィンドウ設定
                                self._create_section_card(
                                    "ウィンドウ",
                                    "サイズと位置の設定",
                                    ft.Icons.WINDOW,
                                    self.window_section,
                                ),
                                # データベース設定
                                self._create_section_card(
                                    "データベース",
                                    "データベース接続設定",
                                    ft.Icons.STORAGE,
                                    self.database_section,
                                ),
                                # アクションボタン
                                self._create_action_buttons(),
                            ],
                            spacing=SPACING.lg,
                            scroll=ft.ScrollMode.AUTO,
                        ),
                        expand=True,
                    ),
                ],
                spacing=SPACING.lg,
            ),
            padding=ft.padding.all(SPACING.lg),
            expand=True,
        )

    def _create_page_header(self) -> ft.Container:
        """ページヘッダーを作成する。

        Returns:
            ページヘッダーコンテナ
        """
        return ft.Container(
            content=ft.Row(
                [
                    ft.Icon(ft.Icons.SETTINGS, size=32),
                    ft.Text(
                        "設定",
                        size=28,
                        weight=ft.FontWeight.BOLD,
                    ),
                ],
                alignment=ft.MainAxisAlignment.START,
                vertical_alignment=ft.CrossAxisAlignment.CENTER,
                spacing=SPACING.md,
            ),
            margin=ft.margin.only(bottom=SPACING.md),
        )

    def _create_section_card(
        self,
        title: str,
        description: str,
        icon: str,
        content: ft.Control,
    ) -> ft.Card:
        """設定セクションカードを作成する。

        Args:
            title: セクションタイトル
            description: セクション説明
            icon: アイコン
            content: セクションコンテンツ

        Returns:
            設定セクションカード
        """
        return ft.Card(
            content=ft.Container(
                content=ft.Column(
                    [
                        # セクションヘッダー
                        ft.Row(
                            [
                                ft.Icon(icon, size=24),
                                ft.Column(
                                    [
                                        ft.Text(
                                            title,
                                            size=18,
                                            weight=ft.FontWeight.BOLD,
                                        ),
                                        ft.Text(
                                            description,
                                            size=14,
                                            color=ft.Colors.OUTLINE,
                                        ),
                                    ],
                                    spacing=2,
                                    tight=True,
                                ),
                            ],
                            spacing=SPACING.md,
                            vertical_alignment=ft.CrossAxisAlignment.START,
                        ),
                        ft.Divider(),
                        # セクションコンテンツ
                        content,
                    ],
                    spacing=SPACING.md,
                ),
                padding=ft.padding.all(SPACING.lg),
            ),
            elevation=2,
        )

    def _create_action_buttons(self) -> ft.Container:
        """アクションボタンエリアを作成する。

        Returns:
            アクションボタンコンテナ
        """
        return ft.Container(
            content=ft.Row(
                [
                    self.reset_button,
                    self.save_button,
                ],
                alignment=ft.MainAxisAlignment.END,
                spacing=SPACING.md,
            ),
            margin=ft.margin.only(top=SPACING.lg),
        )

    def _on_setting_changed(self) -> None:
        """設定値が変更された時の処理。"""
        # UI更新中は処理をスキップ
        if self._updating_ui:
            return

        if self.state.current is None:
            return

        # UIから値を取得してControllerの状態を更新（値が変更された場合のみ）
        current = self.state.current

        # 外観設定
        if (
            self.appearance_section.theme_radio.value
            and self.appearance_section.theme_radio.value != current.appearance.theme
        ):
            self.controller.update_theme(self.appearance_section.theme_radio.value)

        if (
            self.appearance_section.user_name_field.value is not None
            and self.appearance_section.user_name_field.value != current.appearance.user_name
        ):
            self.controller.update_user_name(self.appearance_section.user_name_field.value)

        # ウィンドウ設定
        try:
            width = int(self.window_section.width_field.value or "1280")
            height = int(self.window_section.height_field.value or "720")
            if [width, height] != current.window.size:
                self.controller.update_window_size(width, height)

            x = int(self.window_section.x_field.value or "100")
            y = int(self.window_section.y_field.value or "100")
            if [x, y] != current.window.position:
                self.controller.update_window_position(x, y)
        except ValueError:
            # 不正な数値の場合は何もしない
            pass

        # データベース設定
        if self.database_section.url_field.value and self.database_section.url_field.value != current.database_url:
            self.controller.update_database_url(self.database_section.url_field.value)

    def _on_save_settings(self, _: ft.ControlEvent) -> None:
        """設定保存ボタンがクリックされた時の処理。"""

        def save_and_apply_settings() -> None:
            """設定を保存し、ランタイム設定を適用する。"""
            self.controller.save_settings()
            self.controller.apply_runtime_effects(self.page)
            self.show_success_snackbar("設定を保存しました")

        self.with_loading(
            fn_or_coro=save_and_apply_settings,
            user_error_message="設定の保存に失敗しました",
        )

    def _on_reset_settings(self, _: ft.ControlEvent) -> None:
        """リセットボタンがクリックされた時の処理。"""

        def on_confirm_reset() -> None:
            """リセット確認時の処理。"""

            def reset_and_update() -> None:
                """設定をリセットし、UIを更新する。"""
                self.controller.reset_settings()
                self._update_sections_from_state()
                self.show_info_snackbar("設定をリセットしました")

                if self.page:
                    self.page.update()

            self.with_loading(
                fn_or_coro=reset_and_update,
                user_error_message="設定のリセットに失敗しました",
            )

        # 確認ダイアログを表示
        if not self.page:
            return

        dialog = ConfirmDialog(
            self.page,
            "設定のリセット",
            "未保存の変更を破棄し、保存済みの設定値に戻しますか？",
            on_result=lambda confirmed: on_confirm_reset() if confirmed else None,
        )
        dialog.show()

    def _update_sections_from_state(self) -> None:
        """Stateの値からセクションUIを更新する。"""
        if self.state.current is None:
            return

        snapshot = self.state.current

        # UI更新中フラグを立てる（イベント発火を抑制）
        self._updating_ui = True
        try:
            # 外観設定セクションの更新
            self.appearance_section.theme_radio.value = snapshot.appearance.theme
            self.appearance_section.user_name_field.value = snapshot.appearance.user_name

            # ウィンドウ設定セクションの更新
            self.window_section.width_field.value = str(snapshot.window.size[0])
            self.window_section.height_field.value = str(snapshot.window.size[1])
            self.window_section.x_field.value = str(snapshot.window.position[0])
            self.window_section.y_field.value = str(snapshot.window.position[1])

            # データベース設定セクションの更新
            self.database_section.url_field.value = snapshot.database_url

            # UIを更新
            if self.page:
                self.page.update()
        finally:
            # フラグを戻す
            self._updating_ui = False

    def will_unmount(self) -> None:
        """ビューがアンマウントされる時の処理。"""
        # 未保存の変更がある場合の確認は上位の画面遷移制御に委ねる
        super().will_unmount()<|MERGE_RESOLUTION|>--- conflicted
+++ resolved
@@ -8,10 +8,6 @@
 
 import flet as ft
 
-<<<<<<< HEAD
-from logic.services.settings_service import SettingsService
-=======
->>>>>>> 77189d92
 from views.shared.base_view import BaseView, BaseViewProps
 from views.shared.dialogs import ConfirmDialog
 from views.theme import SPACING, get_light_color
@@ -40,13 +36,8 @@
         """SettingsViewを初期化する。
 
         Args:
-<<<<<<< HEAD
-            props: View共通プロパティ。BaseViewPropsとしてFletの``page``と
-                アプリケーションサービス``apps``を受け取ります。
-=======
             props: ビュー共通プロパティ (page, apps などを含む)
->>>>>>> 77189d92
-        """
+
         super().__init__(props)
         page = props.page  # 既存セクション初期化との互換性用ローカルエイリアス
 
@@ -63,15 +54,9 @@
         )
 
         # セクションコンポーネント（ハンドラ注入）
-<<<<<<< HEAD
-        self.appearance_section = AppearanceSection(self.page, self._on_setting_changed)
-        self.window_section = WindowSection(self.page, self._on_setting_changed)
-        self.database_section = DatabaseSection(self.page, self._on_setting_changed)
-=======
         self.appearance_section = AppearanceSection(props.page, self._on_setting_changed)
         self.window_section = WindowSection(props.page, self._on_setting_changed)
         self.database_section = DatabaseSection(props.page, self._on_setting_changed)
->>>>>>> 77189d92
 
         # 保存・リセットボタン（常時有効）
         self.save_button = ft.ElevatedButton(
