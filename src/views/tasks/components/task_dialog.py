"""タスク作成・編集ダイアログ

タスクのCRUD操作のためのダイアログコンポーネント。
projectsの実装パターンに準拠した関数ベースのダイアログ。
"""

from __future__ import annotations

from typing import TYPE_CHECKING

from views.theme import (
    get_on_primary_color,
    get_outline_color,
    get_primary_color,
    get_text_secondary_color,
)

if TYPE_CHECKING:
    from collections.abc import Callable

    import flet as ft

from .shared.constants import TASK_STATUS_LABELS

DATE_SLICE_LENGTH = 10  # YYYY-MM-DD 長さ


def show_create_task_dialog(  # noqa: PLR0915, C901 - UI構築で許容
    page: ft.Page,  # type: ignore[name-defined]
    on_save: Callable[[dict[str, str]], None] | None = None,
) -> None:
    """新規タスク作成ダイアログを表示する。

    Args:
        page: Fletページインスタンス
        on_save: 保存時のコールバック関数
    """
    import flet as ft

    # フォームフィールドを作成
    title_field = ft.TextField(
        label="タスクタイトル",
        hint_text="例: 要件定義書の作成",
        border_color=get_outline_color(),
        focused_border_color=get_primary_color(),
        label_style=ft.TextStyle(color=get_primary_color()),
        hint_style=ft.TextStyle(color=get_text_secondary_color()),
        max_length=100,
        counter_text="",
        autofocus=True,
    )

    description_field = ft.TextField(
        label="説明",
        hint_text="タスクの詳細を入力してください",
        border_color=get_outline_color(),
        focused_border_color=get_primary_color(),
        label_style=ft.TextStyle(color=get_primary_color()),
        hint_style=ft.TextStyle(color=get_text_secondary_color()),
        multiline=True,
        min_lines=3,
        max_lines=5,
        max_length=500,
        counter_text="",
    )

    status_dropdown = ft.Dropdown(
        label="ステータス",
        value="todo",
        border_color=get_outline_color(),
        focused_border_color=get_primary_color(),
        label_style=ft.TextStyle(color=get_primary_color()),
        options=[ft.dropdown.Option(key=key, text=label) for key, label in TASK_STATUS_LABELS.items()],
    )

    # DatePicker を用いた期限入力
    due_date_text = ft.TextField(
        label="期限日",
        hint_text="YYYY-MM-DD",
<<<<<<< HEAD
        read_only=True,
        border_color=ft.Colors.BLUE_400,
        focused_border_color=ft.Colors.BLUE_600,
        label_style=ft.TextStyle(color=ft.Colors.BLUE_700),
        width=200,
    )

    # DatePicker はページ上で開く。選択時に TextField を更新する。
    import datetime as _dt

    def _on_date_change(e: ft.ControlEvent) -> None:  # type: ignore[name-defined]
        # e.data が '2025-11-27T00:00:00.000' のような日時文字列で来る場合があるため日付部分のみ抽出
        raw = e.data or ""
        if raw:
            # ISO形式の先頭10文字(YYYY-MM-DD)を利用
            iso_date = raw[:10]
        elif e.control.value:
            try:
                iso_date = e.control.value.strftime("%Y-%m-%d")
            except Exception:
                txt = str(e.control.value)
                iso_date = txt[:DATE_SLICE_LENGTH] if len(txt) >= DATE_SLICE_LENGTH else txt
        else:
            iso_date = ""
        due_date_text.value = iso_date
        due_date_text.update()

    def _on_date_dismiss(_: ft.ControlEvent) -> None:  # type: ignore[name-defined]
        pass

    tz = _dt.UTC
    today = _dt.datetime.now(tz=tz).date()
    date_picker = ft.DatePicker(
        first_date=_dt.datetime.combine(today - _dt.timedelta(days=365), _dt.time.min, tzinfo=tz),
        last_date=_dt.datetime.combine(today + _dt.timedelta(days=730), _dt.time.min, tzinfo=tz),
        on_change=_on_date_change,
        on_dismiss=_on_date_dismiss,
=======
        border_color=get_outline_color(),
        focused_border_color=get_primary_color(),
        label_style=ft.TextStyle(color=get_primary_color()),
        expand=True,
>>>>>>> 7d120484
    )

    def _open_date_picker(_: ft.ControlEvent) -> None:  # type: ignore[name-defined]
        page.open(date_picker)

    completed_at_field = ft.TextField(
        label="完了日時",
        hint_text="YYYY-MM-DD HH:MM:SS",
        border_color=get_outline_color(),
        focused_border_color=get_primary_color(),
        label_style=ft.TextStyle(color=get_primary_color()),
        expand=True,
    )

    project_id_field = ft.TextField(
        label="プロジェクトID",
        hint_text="UUID",
        border_color=get_outline_color(),
        focused_border_color=get_primary_color(),
        label_style=ft.TextStyle(color=get_primary_color()),
        expand=True,
    )

    memo_id_field = ft.TextField(
        label="メモID",
        hint_text="UUID",
        border_color=get_outline_color(),
        focused_border_color=get_primary_color(),
        label_style=ft.TextStyle(color=get_primary_color()),
        expand=True,
    )

    recurrence_rule_field = ft.TextField(
        label="繰り返しルール",
        hint_text="例: FREQ=DAILY",
        border_color=get_outline_color(),
        focused_border_color=get_primary_color(),
        label_style=ft.TextStyle(color=get_primary_color()),
        visible=False,
        expand=True,
    )

    def on_recurring_change(e: ft.ControlEvent) -> None:
        recurrence_rule_field.visible = e.control.value
        recurrence_rule_field.update()

    is_recurring_checkbox = ft.Checkbox(
        label="繰り返しタスク",
        on_change=on_recurring_change,
        fill_color=get_primary_color(),
    )

    def close_dialog(_: ft.ControlEvent) -> None:  # type: ignore[name-defined]
        """ダイアログを閉じる"""
        dialog.open = False
        page.update()

    def save_task(_: ft.ControlEvent) -> None:  # type: ignore[name-defined]
        """タスク保存処理"""
        # タイトル必須バリデーション
        if not (title_field.value and title_field.value.strip()):
            title_field.error_text = "タスクタイトルは必須です"
            title_field.update()
            return
        title_field.error_text = None

        # due_date 未設定時は None 表現 + 範囲バリデーション
        due_date_val = due_date_text.value.strip() if due_date_text.value else None
        if due_date_val:
            from views.shared.forms.validators import ValidationRule

            min_str = (_dt.datetime.now(tz=tz).date() - _dt.timedelta(days=365)).strftime("%Y-%m-%d")
            max_str = (_dt.datetime.now(tz=tz).date() + _dt.timedelta(days=730)).strftime("%Y-%m-%d")
            valid, error = ValidationRule.date_range(min_str, max_str)(due_date_val)
            if not valid:
                due_date_text.error_text = error
                due_date_text.update()
                return
            due_date_text.error_text = None

        # タスクデータを作成
        task_data = {
            "title": title_field.value.strip(),
            "description": (description_field.value or "").strip(),
            "status": status_dropdown.value or "todo",
            "due_date": due_date_val,
            "completed_at": completed_at_field.value.strip() if completed_at_field.value else None,
            "project_id": project_id_field.value.strip() if project_id_field.value else None,
            "memo_id": memo_id_field.value.strip() if memo_id_field.value else None,
            "is_recurring": str(is_recurring_checkbox.value),
            "recurrence_rule": recurrence_rule_field.value.strip() if recurrence_rule_field.value else None,
        }

        if on_save:
            on_save(task_data)

        close_dialog(_)

    # ダイアログを作成
    dialog = ft.AlertDialog(
        modal=True,
        title=ft.Row(
            controls=[
                ft.Icon(ft.Icons.ADD_TASK, color=get_primary_color(), size=28),
                ft.Text(
                    "新しいタスク",
                    theme_style=ft.TextThemeStyle.HEADLINE_SMALL,
                    color=get_primary_color(),
                    weight=ft.FontWeight.BOLD,
                ),
            ],
            spacing=12,
        ),
        content=ft.Container(
            content=ft.Column(
                controls=[
                    # 説明テキスト
                    ft.Container(
                        content=ft.Text(
                            "新しいタスクの詳細を入力してください",
                            theme_style=ft.TextThemeStyle.BODY_MEDIUM,
                            color=get_text_secondary_color(),
                        ),
                        margin=ft.margin.only(bottom=20),
                    ),
                    # フォームフィールド
                    title_field,
                    description_field,
                    ft.Row(
                        controls=[
                            ft.Container(content=status_dropdown, expand=True),
                            ft.Container(
                                content=ft.Row(
                                    controls=[
                                        ft.Row(
                                            controls=[
                                                ft.Icon(ft.Icons.CALENDAR_MONTH, size=18, color=ft.Colors.BLUE_600),
                                                due_date_text,
                                            ],
                                            spacing=6,
                                            alignment=ft.MainAxisAlignment.START,
                                        ),
                                        ft.IconButton(
                                            icon=ft.Icons.EVENT_AVAILABLE,
                                            tooltip="期限を選択",
                                            on_click=_open_date_picker,
                                            icon_size=26,
                                            style=ft.ButtonStyle(padding=ft.padding.all(8)),
                                        ),
                                        ft.IconButton(
                                            icon=ft.Icons.CLEAR,
                                            tooltip="期限クリア",
                                            on_click=lambda _: (
                                                setattr(due_date_text, "value", ""),
                                                due_date_text.update(),
                                            ),
                                            icon_size=22,
                                            style=ft.ButtonStyle(padding=ft.padding.all(8)),
                                        ),
                                    ],
                                    spacing=8,
                                    alignment=ft.MainAxisAlignment.START,
                                ),
                            ),
                        ],
                        spacing=20,
                    ),
                    ft.Row([project_id_field, memo_id_field], spacing=20),
                    completed_at_field,
                    is_recurring_checkbox,
                    recurrence_rule_field,
                ],
                spacing=16,
                tight=True,
                scroll=ft.ScrollMode.AUTO,
            ),
            width=600,
        ),
        actions=[
<<<<<<< HEAD
            ft.Row(
                controls=[
                    ft.TextButton(
                        text="キャンセル",
                        icon=ft.Icons.CLOSE,
                        on_click=close_dialog,
                        style=ft.ButtonStyle(color=ft.Colors.GREY_600),
                    ),
                    ft.ElevatedButton(
                        text="作成",
                        icon=ft.Icons.ADD,
                        on_click=save_task,
                        bgcolor=ft.Colors.BLUE_600,
                        color=ft.Colors.WHITE,
                        style=ft.ButtonStyle(
                            elevation=2,
                            shape=ft.RoundedRectangleBorder(radius=8),
                        ),
                    ),
                ],
                alignment=ft.MainAxisAlignment.END,
                spacing=12,
            )
=======
            ft.TextButton(
                "キャンセル",
                on_click=close_dialog,
            ),
            ft.ElevatedButton(
                "作成",
                on_click=save_task,
                bgcolor=get_primary_color(),
                color=get_on_primary_color(),
            ),
>>>>>>> 7d120484
        ],
        actions_padding=ft.padding.all(20),
        content_padding=ft.padding.all(20),
        title_padding=ft.padding.all(20),
        shape=ft.RoundedRectangleBorder(radius=12),
    )

    # ダイアログを表示
    page.overlay.append(dialog)
    dialog.open = True
    page.update()


def show_edit_task_dialog(  # noqa: PLR0915, C901 - UI構築で許容
    page: ft.Page,  # type: ignore[name-defined]
    task_data: dict[str, str],
    on_save: Callable[[dict[str, str]], None] | None = None,
) -> None:
    """タスク編集ダイアログを表示する。

    Args:
        page: Fletページインスタンス
        task_data: 既存のタスクデータ
        on_save: 保存時のコールバック関数
    """
    import flet as ft

    # フォームフィールドを作成（既存データで初期化）
    title_field = ft.TextField(
        label="タスクタイトル",
        hint_text="例: 要件定義書の作成",
        value=task_data.get("title", ""),
        border_color=get_outline_color(),
        focused_border_color=get_primary_color(),
        label_style=ft.TextStyle(color=get_primary_color()),
        hint_style=ft.TextStyle(color=get_text_secondary_color()),
        max_length=100,
        counter_text="",
        autofocus=True,
    )

    description_field = ft.TextField(
        label="説明",
        hint_text="タスクの詳細を入力してください",
        value=task_data.get("description", ""),
        border_color=get_outline_color(),
        focused_border_color=get_primary_color(),
        label_style=ft.TextStyle(color=get_primary_color()),
        hint_style=ft.TextStyle(color=get_text_secondary_color()),
        multiline=True,
        min_lines=3,
        max_lines=5,
        max_length=500,
        counter_text="",
    )

    status_dropdown = ft.Dropdown(
        label="ステータス",
        value=task_data.get("status", "todo"),
        border_color=get_outline_color(),
        focused_border_color=get_primary_color(),
        label_style=ft.TextStyle(color=get_primary_color()),
        options=[ft.dropdown.Option(key=key, text=label) for key, label in TASK_STATUS_LABELS.items()],
    )

    # DatePicker を用いた期限入力
    due_date_text = ft.TextField(
        label="期限日",
        hint_text="YYYY-MM-DD",
        read_only=True,
        value=task_data.get("due_date", ""),
        border_color=ft.Colors.BLUE_400,
        focused_border_color=ft.Colors.BLUE_600,
        label_style=ft.TextStyle(color=ft.Colors.BLUE_700),
        width=200,
    )

    import datetime as _dt

    def _on_date_change(e: ft.ControlEvent) -> None:  # type: ignore[name-defined]
        raw = e.data or ""
        if raw:
            iso_date = raw[:10]
        elif e.control.value:
            try:
                iso_date = e.control.value.strftime("%Y-%m-%d")
            except Exception:
                txt = str(e.control.value)
                iso_date = txt[:DATE_SLICE_LENGTH] if len(txt) >= DATE_SLICE_LENGTH else txt
        else:
            iso_date = ""
        due_date_text.value = iso_date
        due_date_text.update()

    def _on_date_dismiss(_: ft.ControlEvent) -> None:  # type: ignore[name-defined]
        pass

    tz = _dt.UTC
    today = _dt.datetime.now(tz=tz).date()
    date_picker = ft.DatePicker(
        first_date=_dt.datetime.combine(today - _dt.timedelta(days=365), _dt.time.min, tzinfo=tz),
        last_date=_dt.datetime.combine(today + _dt.timedelta(days=730), _dt.time.min, tzinfo=tz),
        on_change=_on_date_change,
        on_dismiss=_on_date_dismiss,
    )

    def _open_date_picker(_: ft.ControlEvent) -> None:  # type: ignore[name-defined]
        page.open(date_picker)

    def close_dialog(_: ft.ControlEvent) -> None:  # type: ignore[name-defined]
        """ダイアログを閉じる"""
        dialog.open = False
        page.update()

    def save_task(_: ft.ControlEvent) -> None:  # type: ignore[name-defined]
        """タスク保存処理"""
        # タイトル必須バリデーション
        if not (title_field.value and title_field.value.strip()):
            title_field.error_text = "タスクタイトルは必須です"
            title_field.update()
            return
        title_field.error_text = None

        # due_date 未設定時は None 表現 + 範囲バリデーション
        due_date_val = due_date_text.value.strip() if due_date_text.value else None
        if due_date_val:
            from views.shared.forms.validators import ValidationRule

            min_str = (_dt.datetime.now(tz=tz).date() - _dt.timedelta(days=365)).strftime("%Y-%m-%d")
            max_str = (_dt.datetime.now(tz=tz).date() + _dt.timedelta(days=730)).strftime("%Y-%m-%d")
            valid, error = ValidationRule.date_range(min_str, max_str)(due_date_val)
            if not valid:
                due_date_text.error_text = error
                due_date_text.update()
                return
            due_date_text.error_text = None

        # タスクデータを作成（IDは保持）
        updated_data = {
            "id": task_data.get("id", ""),
            "title": title_field.value.strip(),
            "description": (description_field.value or "").strip(),
            "status": status_dropdown.value or "todo",
            "due_date": due_date_val,
        }

        if on_save:
            on_save(updated_data)

        close_dialog(_)

    # ダイアログを作成
    dialog = ft.AlertDialog(
        modal=True,
        title=ft.Row(
            controls=[
                ft.Icon(ft.Icons.EDIT, color=get_primary_color(), size=28),
                ft.Text(
                    "タスクを編集",
                    theme_style=ft.TextThemeStyle.HEADLINE_SMALL,
                    color=get_primary_color(),
                    weight=ft.FontWeight.BOLD,
                ),
            ],
            spacing=12,
        ),
        content=ft.Container(
            content=ft.Column(
                controls=[
                    # 説明テキスト
                    ft.Container(
                        content=ft.Text(
                            "タスクの詳細を編集してください",
                            theme_style=ft.TextThemeStyle.BODY_MEDIUM,
                            color=get_text_secondary_color(),
                        ),
                        margin=ft.margin.only(bottom=20),
                    ),
                    # フォームフィールド
                    title_field,
                    description_field,
                    ft.Row(
                        controls=[
                            ft.Container(content=status_dropdown, expand=True),
                            ft.Container(
                                content=ft.Row(
                                    controls=[
                                        ft.Row(
                                            controls=[
                                                ft.Icon(ft.Icons.CALENDAR_MONTH, size=18, color=ft.Colors.BLUE_600),
                                                due_date_text,
                                            ],
                                            spacing=6,
                                            alignment=ft.MainAxisAlignment.START,
                                        ),
                                        ft.IconButton(
                                            icon=ft.Icons.EVENT_AVAILABLE,
                                            tooltip="期限を選択",
                                            on_click=_open_date_picker,
                                            icon_size=26,
                                            style=ft.ButtonStyle(padding=ft.padding.all(8)),
                                        ),
                                        ft.IconButton(
                                            icon=ft.Icons.CLEAR,
                                            tooltip="期限クリア",
                                            on_click=lambda _: (
                                                setattr(due_date_text, "value", ""),
                                                due_date_text.update(),
                                            ),
                                            icon_size=22,
                                            style=ft.ButtonStyle(padding=ft.padding.all(8)),
                                        ),
                                    ],
                                    spacing=8,
                                    alignment=ft.MainAxisAlignment.START,
                                ),
                            ),
                        ],
                        spacing=20,
                    ),
                ],
                spacing=16,
                tight=True,
                scroll=ft.ScrollMode.AUTO,
            ),
            width=600,
        ),
        actions=[
<<<<<<< HEAD
            ft.Row(
                controls=[
                    ft.TextButton(
                        text="キャンセル",
                        icon=ft.Icons.CLOSE,
                        on_click=close_dialog,
                        style=ft.ButtonStyle(color=ft.Colors.GREY_600),
                    ),
                    ft.ElevatedButton(
                        text="保存",
                        icon=ft.Icons.SAVE,
                        on_click=save_task,
                        bgcolor=ft.Colors.BLUE_600,
                        color=ft.Colors.WHITE,
                        style=ft.ButtonStyle(
                            elevation=2,
                            shape=ft.RoundedRectangleBorder(radius=8),
                        ),
                    ),
                ],
                alignment=ft.MainAxisAlignment.END,
                spacing=12,
            )
=======
            ft.TextButton(
                "キャンセル",
                on_click=close_dialog,
            ),
            ft.ElevatedButton(
                "保存",
                on_click=save_task,
                bgcolor=get_primary_color(),
                color=get_on_primary_color(),
            ),
>>>>>>> 7d120484
        ],
        actions_padding=ft.padding.all(20),
        content_padding=ft.padding.all(20),
        title_padding=ft.padding.all(20),
        shape=ft.RoundedRectangleBorder(radius=12),
    )

    # ダイアログを表示
    page.overlay.append(dialog)
    dialog.open = True
    page.update()<|MERGE_RESOLUTION|>--- conflicted
+++ resolved
@@ -6,6 +6,7 @@
 
 from __future__ import annotations
 
+import datetime as _dt
 from typing import TYPE_CHECKING
 
 from views.theme import (
@@ -25,7 +26,7 @@
 DATE_SLICE_LENGTH = 10  # YYYY-MM-DD 長さ
 
 
-def show_create_task_dialog(  # noqa: PLR0915, C901 - UI構築で許容
+def show_create_task_dialog(
     page: ft.Page,  # type: ignore[name-defined]
     on_save: Callable[[dict[str, str]], None] | None = None,
 ) -> None:
@@ -77,54 +78,23 @@
     due_date_text = ft.TextField(
         label="期限日",
         hint_text="YYYY-MM-DD",
-<<<<<<< HEAD
-        read_only=True,
-        border_color=ft.Colors.BLUE_400,
-        focused_border_color=ft.Colors.BLUE_600,
-        label_style=ft.TextStyle(color=ft.Colors.BLUE_700),
-        width=200,
-    )
-
-    # DatePicker はページ上で開く。選択時に TextField を更新する。
-    import datetime as _dt
-
-    def _on_date_change(e: ft.ControlEvent) -> None:  # type: ignore[name-defined]
-        # e.data が '2025-11-27T00:00:00.000' のような日時文字列で来る場合があるため日付部分のみ抽出
-        raw = e.data or ""
-        if raw:
-            # ISO形式の先頭10文字(YYYY-MM-DD)を利用
-            iso_date = raw[:10]
-        elif e.control.value:
-            try:
-                iso_date = e.control.value.strftime("%Y-%m-%d")
-            except Exception:
-                txt = str(e.control.value)
-                iso_date = txt[:DATE_SLICE_LENGTH] if len(txt) >= DATE_SLICE_LENGTH else txt
-        else:
-            iso_date = ""
-        due_date_text.value = iso_date
-        due_date_text.update()
-
-    def _on_date_dismiss(_: ft.ControlEvent) -> None:  # type: ignore[name-defined]
-        pass
-
-    tz = _dt.UTC
-    today = _dt.datetime.now(tz=tz).date()
+        border_color=get_outline_color(),
+        focused_border_color=get_primary_color(),
+        label_style=ft.TextStyle(color=get_primary_color()),
+        expand=True,
+    )
+
     date_picker = ft.DatePicker(
-        first_date=_dt.datetime.combine(today - _dt.timedelta(days=365), _dt.time.min, tzinfo=tz),
-        last_date=_dt.datetime.combine(today + _dt.timedelta(days=730), _dt.time.min, tzinfo=tz),
-        on_change=_on_date_change,
-        on_dismiss=_on_date_dismiss,
-=======
-        border_color=get_outline_color(),
-        focused_border_color=get_primary_color(),
-        label_style=ft.TextStyle(color=get_primary_color()),
-        expand=True,
->>>>>>> 7d120484
-    )
-
-    def _open_date_picker(_: ft.ControlEvent) -> None:  # type: ignore[name-defined]
-        page.open(date_picker)
+        on_change=lambda e: (
+            setattr(due_date_text, "value", e.control.value.strftime("%Y-%m-%d") if e.control.value else ""),
+            due_date_text.update(),
+        ),
+    )
+    page.overlay.append(date_picker)
+
+    def _open_date_picker(_: ft.ControlEvent) -> None:
+        """DatePicker を開く"""
+        date_picker.pick_date()
 
     completed_at_field = ft.TextField(
         label="完了日時",
@@ -192,8 +162,8 @@
         if due_date_val:
             from views.shared.forms.validators import ValidationRule
 
-            min_str = (_dt.datetime.now(tz=tz).date() - _dt.timedelta(days=365)).strftime("%Y-%m-%d")
-            max_str = (_dt.datetime.now(tz=tz).date() + _dt.timedelta(days=730)).strftime("%Y-%m-%d")
+            min_str = (_dt.datetime.now(tz=_dt.UTC).date() - _dt.timedelta(days=365)).strftime("%Y-%m-%d")
+            max_str = (_dt.datetime.now(tz=_dt.UTC).date() + _dt.timedelta(days=730)).strftime("%Y-%m-%d")
             valid, error = ValidationRule.date_range(min_str, max_str)(due_date_val)
             if not valid:
                 due_date_text.error_text = error
@@ -300,31 +270,6 @@
             width=600,
         ),
         actions=[
-<<<<<<< HEAD
-            ft.Row(
-                controls=[
-                    ft.TextButton(
-                        text="キャンセル",
-                        icon=ft.Icons.CLOSE,
-                        on_click=close_dialog,
-                        style=ft.ButtonStyle(color=ft.Colors.GREY_600),
-                    ),
-                    ft.ElevatedButton(
-                        text="作成",
-                        icon=ft.Icons.ADD,
-                        on_click=save_task,
-                        bgcolor=ft.Colors.BLUE_600,
-                        color=ft.Colors.WHITE,
-                        style=ft.ButtonStyle(
-                            elevation=2,
-                            shape=ft.RoundedRectangleBorder(radius=8),
-                        ),
-                    ),
-                ],
-                alignment=ft.MainAxisAlignment.END,
-                spacing=12,
-            )
-=======
             ft.TextButton(
                 "キャンセル",
                 on_click=close_dialog,
@@ -335,7 +280,6 @@
                 bgcolor=get_primary_color(),
                 color=get_on_primary_color(),
             ),
->>>>>>> 7d120484
         ],
         actions_padding=ft.padding.all(20),
         content_padding=ft.padding.all(20),
@@ -349,7 +293,7 @@
     page.update()
 
 
-def show_edit_task_dialog(  # noqa: PLR0915, C901 - UI構築で許容
+def show_edit_task_dialog(
     page: ft.Page,  # type: ignore[name-defined]
     task_data: dict[str, str],
     on_save: Callable[[dict[str, str]], None] | None = None,
@@ -402,48 +346,28 @@
     )
 
     # DatePicker を用いた期限入力
+    due_date_raw = task_data.get("due_date", "")
     due_date_text = ft.TextField(
         label="期限日",
         hint_text="YYYY-MM-DD",
-        read_only=True,
-        value=task_data.get("due_date", ""),
-        border_color=ft.Colors.BLUE_400,
-        focused_border_color=ft.Colors.BLUE_600,
-        label_style=ft.TextStyle(color=ft.Colors.BLUE_700),
-        width=200,
-    )
-
-    import datetime as _dt
-
-    def _on_date_change(e: ft.ControlEvent) -> None:  # type: ignore[name-defined]
-        raw = e.data or ""
-        if raw:
-            iso_date = raw[:10]
-        elif e.control.value:
-            try:
-                iso_date = e.control.value.strftime("%Y-%m-%d")
-            except Exception:
-                txt = str(e.control.value)
-                iso_date = txt[:DATE_SLICE_LENGTH] if len(txt) >= DATE_SLICE_LENGTH else txt
-        else:
-            iso_date = ""
-        due_date_text.value = iso_date
-        due_date_text.update()
-
-    def _on_date_dismiss(_: ft.ControlEvent) -> None:  # type: ignore[name-defined]
-        pass
-
-    tz = _dt.UTC
-    today = _dt.datetime.now(tz=tz).date()
+        value=due_date_raw[:DATE_SLICE_LENGTH] if due_date_raw else "",
+        border_color=get_outline_color(),
+        focused_border_color=get_primary_color(),
+        label_style=ft.TextStyle(color=get_primary_color()),
+        expand=True,
+    )
+
     date_picker = ft.DatePicker(
-        first_date=_dt.datetime.combine(today - _dt.timedelta(days=365), _dt.time.min, tzinfo=tz),
-        last_date=_dt.datetime.combine(today + _dt.timedelta(days=730), _dt.time.min, tzinfo=tz),
-        on_change=_on_date_change,
-        on_dismiss=_on_date_dismiss,
-    )
-
-    def _open_date_picker(_: ft.ControlEvent) -> None:  # type: ignore[name-defined]
-        page.open(date_picker)
+        on_change=lambda e: (
+            setattr(due_date_text, "value", e.control.value.strftime("%Y-%m-%d") if e.control.value else ""),
+            due_date_text.update(),
+        ),
+    )
+    page.overlay.append(date_picker)
+
+    def _open_date_picker(_: ft.ControlEvent) -> None:
+        """DatePicker を開く"""
+        date_picker.pick_date()
 
     def close_dialog(_: ft.ControlEvent) -> None:  # type: ignore[name-defined]
         """ダイアログを閉じる"""
@@ -464,8 +388,8 @@
         if due_date_val:
             from views.shared.forms.validators import ValidationRule
 
-            min_str = (_dt.datetime.now(tz=tz).date() - _dt.timedelta(days=365)).strftime("%Y-%m-%d")
-            max_str = (_dt.datetime.now(tz=tz).date() + _dt.timedelta(days=730)).strftime("%Y-%m-%d")
+            min_str = (_dt.datetime.now(tz=_dt.UTC).date() - _dt.timedelta(days=365)).strftime("%Y-%m-%d")
+            max_str = (_dt.datetime.now(tz=_dt.UTC).date() + _dt.timedelta(days=730)).strftime("%Y-%m-%d")
             valid, error = ValidationRule.date_range(min_str, max_str)(due_date_val)
             if not valid:
                 due_date_text.error_text = error
@@ -564,31 +488,6 @@
             width=600,
         ),
         actions=[
-<<<<<<< HEAD
-            ft.Row(
-                controls=[
-                    ft.TextButton(
-                        text="キャンセル",
-                        icon=ft.Icons.CLOSE,
-                        on_click=close_dialog,
-                        style=ft.ButtonStyle(color=ft.Colors.GREY_600),
-                    ),
-                    ft.ElevatedButton(
-                        text="保存",
-                        icon=ft.Icons.SAVE,
-                        on_click=save_task,
-                        bgcolor=ft.Colors.BLUE_600,
-                        color=ft.Colors.WHITE,
-                        style=ft.ButtonStyle(
-                            elevation=2,
-                            shape=ft.RoundedRectangleBorder(radius=8),
-                        ),
-                    ),
-                ],
-                alignment=ft.MainAxisAlignment.END,
-                spacing=12,
-            )
-=======
             ft.TextButton(
                 "キャンセル",
                 on_click=close_dialog,
@@ -599,7 +498,6 @@
                 bgcolor=get_primary_color(),
                 color=get_on_primary_color(),
             ),
->>>>>>> 7d120484
         ],
         actions_padding=ft.padding.all(20),
         content_padding=ft.padding.all(20),
