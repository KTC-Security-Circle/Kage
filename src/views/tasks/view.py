"""Tasks View (MVP構成: View層)。

旧カンバン実装を廃止し、MemosView と同等の責務分離 (State / Controller / Presenter / Query / Ordering) を導入。

【責務】
    - レイアウト構築と最低限のイベント配線
    - Controller への委譲と差分再描画
    - BaseView のエラーハンドリング/ローディング利用

【非責務】
    - データ取得 (Query)
    - 並び替え戦略 (ordering)
    - 状態保持と不変更新 (state)
    - 表示用VM生成 (presenter)

初期段階では InMemoryTasksQuery によるモックデータのみを扱う。
後続で ApplicationService 連携へ切り替え可能な構造。
"""

from __future__ import annotations

import asyncio
from typing import TYPE_CHECKING

import flet as ft
from loguru import logger

from logic.application.task_application_service import TaskApplicationService
from views.shared.base_view import BaseView, BaseViewProps
from views.shared.components import HeaderButtonData

from .components import TaskEmptyState, TaskNoSelection, TaskStatusTabs
from .components.detail_panel import DetailPanelProps, TaskDetailPanel
from .components.shared.constants import STATUS_ORDER, TASK_STATUS_LABELS
from .components.task_card import TaskCardData
from .components.task_dialog import show_create_task_dialog, show_edit_task_dialog
from .components.task_list import TaskList, TaskListProps
from .controller import TasksController
from .presenter import to_detail_from_card

if TYPE_CHECKING:
    from .presenter import TaskCardVM
    from .state import TasksState


class TasksView(BaseView):
    """タスク管理のメインビュー (新MVP構成)。

    検索 / ステータスフィルタ / 並び替え / 降順切替 + リスト表示の最小UIを提供。
    """

    def __init__(self, props: BaseViewProps) -> None:
        """コンストラクタ。

        Args:
            props: 共通ビュープロパティ (page, apps コンテナ)
        """
        super().__init__(props)

        # データ取得: ApplicationService を優先して利用する
        # - 例外時のユーザー通知は BaseView の snackbar を利用
        service = self.apps.get_service(TaskApplicationService)

        # コントローラー初期化
        self._controller = TasksController(
            service=service,
            on_change=self._on_view_model_change,
            on_error=lambda msg: self.show_error_snackbar(self.page, msg),
        )

        self._current_vm: list[TaskCardVM] = []
        # Components
        self._status_tabs: TaskStatusTabs | None = None
        self._list_comp = TaskList(TaskListProps(on_item_click=self._on_item_clicked_id))
<<<<<<< HEAD
        self._detail_comp = TaskDetailPanel(
            DetailPanelProps(on_status_change=self._on_status_change, on_edit=self._on_edit_task)
        )
=======
        self._detail_panel = TaskDetailPanel(DetailPanelProps(on_status_change=self._on_status_change))
        self._no_selection = TaskNoSelection()
        self._empty_state = TaskEmptyState(on_create=self._open_create_dialog)
>>>>>>> 7d120484
        logger.info("TasksView initialized with ApplicationService")

        # 初期描画データ（エラーハンドリング付き）
        try:
            self._controller.refresh()
            logger.debug(f"TasksView: 初期データ読み込み完了 ({len(self._current_vm)}件)")
        except Exception as e:
            logger.error(f"TasksView: 初期データ読み込みエラー: {e}")
            # エラーが発生しても空状態で画面を表示する
            self._current_vm = []

    # BaseView から呼ばれる
    def build_content(self) -> ft.Control:
        """UIコンテンツを構築する。"""
        # TODO: MVC化に伴い InMemoryQuery を ApplicationService 経由の取得に置き換える。
        # TODO: ツールバーに「新規/編集/削除」アクションを追加。編集は右ペイン内インラインまたはモーダル。
        # TODO: アクセシビリティ改善 (ショートカット/フォーカス移動/スクリーンリーダー対応)。
        # 総件数は Controller から取得（キーワードフィルタを考慮）
        total_count = 0
        try:
            total_count = self._controller.get_total_count()
        except Exception:
            # InMemoryQuery 以外の実装に差し替えた場合でも安全に表示
            total_count = len(self._current_vm)

        header = self.create_header(
            title="タスク",
            subtitle=f"GTDベースのタスク管理 ({total_count}件)",
            search_placeholder="タイトルでフィルタ...",
            on_search=self._handle_search,
            action_buttons=[
                HeaderButtonData(
                    label="新規タスク作成",
                    icon=ft.Icons.ADD,
                    on_click=lambda: self._open_create_dialog(),
                    is_primary=True,
                )
            ],
        )

        # タブコンポーネント
        counts = self._safe_get_counts()

        self._status_tabs = TaskStatusTabs(
            on_tab_change=self._on_tab_status_change,
            active_status=self._controller.state.status,
            tab_counts=counts,
        )

        # 左: 一覧 / 右: 詳細 (components)
        self._render_items(self._current_vm)

        grid = ft.ResponsiveRow(
            controls=[
                ft.Container(
                    content=self._list_comp.control,
                    col={"xs": 12, "lg": 5},
                    padding=ft.padding.only(right=12),
                ),
                ft.Container(
                    content=self._detail_panel.control,
                    col={"xs": 12, "lg": 7},
                ),
            ],
            expand=True,
        )
        # TODO: 右ペインをタブ化 (概要/履歴/コメント) するなどの拡張を検討。アクティビティ連携も想定。

        controls = ft.Column(
            controls=[
                header,
                self._status_tabs,
                ft.Divider(),
                grid,
            ],
            spacing=16,
            expand=True,
        )

        return ft.Container(content=controls, padding=24, expand=True)

    # --- Controller のコールバック ---
    def _on_view_model_change(self, vm_list: list[TaskCardVM]) -> None:
        """ControllerからのVM変化通知を受け取りリストを再描画する。"""
        self._current_vm = vm_list
        self._render_items(vm_list)
        self._refresh_tabs_badges()
        # デバッグ用ログ (フィルタ結果の可視化)
        try:
            counts = self._safe_get_counts()
            logger.debug(
                "filter applied: total={} keyword='{}' status='{}' sort='{}' desc={} counts={}",
                len(vm_list),
                self._controller.state.keyword,
                self._controller.state.status,
                self._controller.state.sort_key,
                self._controller.state.sort_desc,
                counts,
            )
        except Exception as e:  # 安全性優先で失敗を握り潰す
            logger.debug(f"filter debug logging failed: {e}")
        # フィルタ/検索/並び替えの反映を確実に UI に適用
        self.safe_update()

    # --- Search debounce ---
    _SEARCH_DEBOUNCE_MS: int = 300
    _search_debounce_task: asyncio.Task | None = None

    def _handle_search(self, query: str) -> None:
        """Header検索フィールドからの検索処理。"""
        keyword = query.strip()
        self._debounce_keyword_apply(keyword)

    def _debounce_keyword_apply(self, keyword: str) -> None:
        # 既存タスクがあればキャンセル
        if self._search_debounce_task and not self._search_debounce_task.done():
            self._search_debounce_task.cancel()

        async def _apply() -> None:
            try:
                await asyncio.sleep(self._SEARCH_DEBOUNCE_MS / 1000)
                self._controller.set_keyword(keyword)
            except asyncio.CancelledError:
                return
            except Exception as e:  # ログのみ
                logger.debug(f"debounce apply failed: {e}")

        try:
            loop = asyncio.get_running_loop()
        except RuntimeError:
            # 非同期ループ未起動時は即時適用 (テスト環境考慮)
            self._controller.set_keyword(keyword)
            return
        self._search_debounce_task = loop.create_task(_apply())

    def will_unmount(self) -> None:  # type: ignore[override]
        # 検索デバウンスタスクをクリーンアップ
        if self._search_debounce_task and not self._search_debounce_task.done():
            self._search_debounce_task.cancel()
        super().will_unmount()

    def _render_items(self, items: list[TaskCardVM]) -> None:
        """ListViewへアイテムを反映。"""
        # 空状態の場合はTaskListに空カードリストを渡す
        if not items:
            self._list_comp.set_cards([])
            logger.debug("TasksView: タスクリストが空です")
            return

        # TaskCardDataへ変換し子コンポーネントへ渡す（MemoCardパターン踏襲）
        cards: list[TaskCardData] = []
        selected = self._controller.state.selected_id
        for vm in items:

            def _on_click_vm(vm: TaskCardVM = vm) -> None:
                self._show_detail(vm)

            cards.append(
                TaskCardData(
                    task_id=str(vm.id),
                    title=vm.title,
                    subtitle=vm.subtitle,
                    status=vm.status,
                    status_label=TASK_STATUS_LABELS.get(vm.status, vm.status),
                    is_selected=(selected == vm.id) if selected else False,
                    on_click=_on_click_vm,
                )
            )
        self._list_comp.set_cards(cards)

    def _show_detail(self, vm: TaskCardVM) -> None:
        """選択タスク詳細を右ペインに表示する。"""
        # Presenter で詳細用VMに昇格させてから渡す
        dvm = to_detail_from_card(vm)

        # 詳細パネルを表示
        self._detail_panel.set_item(dvm)
        logger.debug("detail set: id={} title='{}' status={}", vm.id, vm.title, vm.status)
        self._controller.set_selected(vm.id)

    def _count_by_status(self, status: str) -> int:
        return sum(1 for vm in self._current_vm if vm.status == status)

    def _safe_get_counts(self) -> dict[str, int]:
        try:
            return self._controller.get_counts()
        except Exception:
            return {s: self._count_by_status(s) for s in STATUS_ORDER}

    def _refresh_tabs_badges(self) -> None:
        if not self._status_tabs:
            return
        counts = self._safe_get_counts()
        self._status_tabs.update_counts(counts)
        # TODO: 大量件数時は counts を Controller 側の集計キャッシュから取得し、頻度を制御 (レート制限)。

    def _on_tab_status_change(self, status: str | None) -> None:
        """タブステータス変更時のコールバック。

        Args:
            status: 新しいステータス（Noneは「すべて」）
        """
        self._controller.set_status(status)
        self.safe_update()

    def get_state_snapshot(self) -> TasksState:
        """現在の状態スナップショットを返す。テスト/デバッグ用。"""
        return self._controller.state

    # --- Component callbacks ---
    def _on_item_clicked(self, vm: TaskCardVM) -> None:
        self._show_detail(vm)

    def _on_item_clicked_id(self, task_id: str) -> None:
        # 現在のVM一覧から該当を検索
        for vm in self._current_vm:
            if vm.id == task_id:
                self._show_detail(vm)
                return

    def _on_status_change(self, task_id: str, new_status: str) -> None:
        """タスクステータス変更時のコールバック。

        Args:
            task_id: タスクID
            new_status: 新しいステータス
        """
        try:
            self._controller.change_task_status(task_id, new_status)
            # ステータス変更後に画面を更新
            self.safe_update()
        except AttributeError:
            logger.warning("change_task_status not supported by controller")

    def _open_create_dialog(self) -> None:
        """タスク作成ダイアログを開く。"""
        show_create_task_dialog(
            page=self.page,
            on_save=self._handle_create_task,
        )

    def _handle_create_task(self, task_data: dict[str, str]) -> None:
        """タスク作成処理を実行する。

        Args:
            task_data: タスクデータ(title, description, status など)
        """
        title = task_data.get("title", "").strip()
        description = task_data.get("description", "").strip() or None
        status = task_data.get("status", "").strip()

        if not title:
            self.show_error_snackbar(self.page, "タイトルを入力してください。")
            return

        # Controllerにタスク作成を委譲（ローディング表示付き）
        def _create() -> None:
            self._controller.create_task(
                title=title,
                description=description,
                status=status,
            )

        try:
            self.with_loading(_create)
            # 成功メッセージを表示
            self.show_success_snackbar(f"タスク「{title}」を作成しました。")
            logger.info(f"タスク作成成功: {title}")
            # 明示的に画面を更新
            self.safe_update()
        except Exception as e:
            logger.exception(f"タスク作成中にエラー: {e}")
            self.show_error_snackbar(self.page, "タスクの作成に失敗しました。詳細はログを参照してください。")

    def _on_edit_task(self, task_id: str) -> None:
        """タスク編集ダイアログを開く。

        Args:
            task_id: 編集対象のタスクID
        """
        # 現在のVM一覧から該当タスクを検索
        vm = None
        for v in self._current_vm:
            if str(v.id) == task_id:
                vm = v
                break

        if not vm:
            self.show_error_snackbar(self.page, "タスクが見つかりませんでした。")
            return

        # VMからダイアログ用データを作成
        task_data = {
            "id": str(vm.id),
            "title": vm.title,
            "description": getattr(vm, "description", ""),
            "status": vm.status,
            "due_date": str(getattr(vm, "due_date", "") or ""),
        }

        show_edit_task_dialog(
            page=self.page,
            task_data=task_data,
            on_save=self._handle_edit_task,
        )

    def _handle_edit_task(self, task_data: dict[str, str]) -> None:
        """タスク編集処理を実行する。

        Args:
            task_data: 更新後のタスクデータ
        """
        task_id = task_data.get("id", "").strip()
        title = task_data.get("title", "").strip()
        description = task_data.get("description", "").strip() or None
        status = task_data.get("status", "").strip()
        due_date = task_data.get("due_date", "").strip() or None

        if not task_id or not title:
            self.show_error_snackbar(self.page, "タスクIDとタイトルは必須です。")
            return

        # Controllerにタスク更新を委譲
        def _update() -> None:
            self._controller.update_task(
                task_id=task_id,
                title=title,
                description=description,
                status=status,
                due_date=due_date,
            )

        try:
            self.with_loading(_update)
            self.show_success_snackbar(f"タスク「{title}」を更新しました。")
            logger.info(f"タスク更新成功: {task_id}")
            self.safe_update()
        except Exception as e:
            logger.exception(f"タスク更新中にエラー: {e}")
            self.show_error_snackbar(self.page, "タスクの更新に失敗しました。詳細はログを参照してください。")<|MERGE_RESOLUTION|>--- conflicted
+++ resolved
@@ -72,15 +72,9 @@
         # Components
         self._status_tabs: TaskStatusTabs | None = None
         self._list_comp = TaskList(TaskListProps(on_item_click=self._on_item_clicked_id))
-<<<<<<< HEAD
-        self._detail_comp = TaskDetailPanel(
-            DetailPanelProps(on_status_change=self._on_status_change, on_edit=self._on_edit_task)
-        )
-=======
         self._detail_panel = TaskDetailPanel(DetailPanelProps(on_status_change=self._on_status_change))
         self._no_selection = TaskNoSelection()
         self._empty_state = TaskEmptyState(on_create=self._open_create_dialog)
->>>>>>> 7d120484
         logger.info("TasksView initialized with ApplicationService")
 
         # 初期描画データ（エラーハンドリング付き）
