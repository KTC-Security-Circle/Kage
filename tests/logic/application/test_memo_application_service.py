--- conflicted
+++ resolved
@@ -169,7 +169,6 @@
         assert len(result) == EXPECTED_PAIR_COUNT
         mock_memo_service.get_all.assert_called_once_with(with_details=False)
 
-<<<<<<< HEAD
     def test_clarify_memo_returns_clarify_for_empty_input(
         self,
         memo_app_service: MemoApplicationService,
@@ -285,7 +284,6 @@
 
         assert tasks == agent_output.tasks
         assert tasks is not agent_output.tasks
-=======
     # 追加: 検索API
     def test_search_empty_query_returns_empty(self, memo_app_service: MemoApplicationService) -> None:
         """空クエリは空配列を返す"""
@@ -325,5 +323,4 @@
         mock_unit_of_work.repository_factory = repo_factory_mock
 
         out = memo_app_service.search("x", tags=[uuid.uuid4()])
-        assert out == [m1]
->>>>>>> 29cdb048
+        assert out == [m1]